/**
 * @file flowgrind.c
 * @brief Flowgrind controller
 */

/*
 * Copyright (C) 2013-2014 Alexander Zimmermann <alexander.zimmermann@netapp.com>
 * Copyright (C) 2010-2013 Arnd Hannemann <arnd@arndnet.de>
 * Copyright (C) 2010-2013 Christian Samsel <christian.samsel@rwth-aachen.de>
 * Copyright (C) 2009 Tim Kosse <tim.kosse@gmx.de>
 * Copyright (C) 2007-2008 Daniel Schaffrath <daniel.schaffrath@mac.com>
 *
 * This file is part of Flowgrind.
 *
 * Flowgrind is free software: you can redistribute it and/or modify
 * it under the terms of the GNU General Public License as published by
 * the Free Software Foundation, either version 3 of the License, or
 * (at your option) any later version.
 *
 * Flowgrind is distributed in the hope that it will be useful,
 * but WITHOUT ANY WARRANTY; without even the implied warranty of
 * MERCHANTABILITY or FITNESS FOR A PARTICULAR PURPOSE.  See the
 * GNU General Public License for more details.
 *
 * You should have received a copy of the GNU General Public License
 * along with Flowgrind.  If not, see <http://www.gnu.org/licenses/>.
 *
 */

#ifdef HAVE_CONFIG_H
#include "config.h"
#endif /* HAVE_CONFIG_H */

#ifdef DEBUG
#include <assert.h>
#endif /* DEBUG */

#include <errno.h>
#include <limits.h>
#include <math.h>
#include <sys/types.h>
#include <arpa/inet.h>
#include <netinet/in.h>
#include <netinet/ip.h>
#include <signal.h>
#include <stdio.h>
#include <stdlib.h>
#include <string.h>
#include <sys/param.h>
#include <sys/uio.h>
#include <sys/utsname.h>
#include <time.h>
#include <unistd.h>
#include <fcntl.h>
#include <syslog.h>

/* xmlrpc-c */
#include <xmlrpc-c/base.h>
#include <xmlrpc-c/client.h>

#include "flowgrind.h"
#include "common.h"
#include "fg_error.h"
#include "fg_progname.h"
#include "fg_time.h"
#include "fg_stdlib.h"
#include "fg_socket.h"
#include "fg_string.h"
#include "debug.h"
#include "fg_argparser.h"

/** To show intermediated interval report columns */
#define SHOW_COLUMNS(...)                                                   \
        (set_column_visibility(true, NARGS(__VA_ARGS__), __VA_ARGS__))

/** To hide intermediated interval report columns */
#define HIDE_COLUMNS(...)                                                   \
        (set_column_visibility(false, NARGS(__VA_ARGS__), __VA_ARGS__))

/** To set the unit of intermediated interval report columns */
#define SET_COLUMN_UNIT(unit, ...)                                          \
        (set_column_unit(unit, NARGS(__VA_ARGS__), __VA_ARGS__))

/** Logfile for measurement output */
static FILE *log_stream = NULL;

/** Name of logfile */
static char *log_filename = NULL;

/** SIGINT (CTRL-C) received? */
static bool sigint_caught = false;

/* XXX add a brief description doxygen */
static xmlrpc_env rpc_env;

/** Unique (by URL) flowgrind daemons */
static struct _daemon unique_servers[MAX_FLOWS * 2]; /* flow has 2 endpoints */

/** Number of flowgrind dameons */
static unsigned int num_unique_servers = 0;

/** Controller options */
static struct _controller_options copt;

/** Infos about all flows including flow options */
static struct _cflow cflow[MAX_FLOWS];

/** Number of currently active flows */
static int active_flows = 0;

/* To cover a gcc bug (http://gcc.gnu.org/bugzilla/show_bug.cgi?id=36446) */
#pragma GCC diagnostic push
#pragma GCC diagnostic ignored "-Wmissing-field-initializers"
/** Infos about the intermediated interval report columns */
static struct _column column_info[] = {
	{.type = COL_FLOW_ID, .header.name = "# ID",
	 .header.unit = "#   ", .state.visible = true},
	{.type = COL_BEGIN, .header.name = " begin",
	 .header.unit = " [s]", .state.visible = true},
	{.type = COL_END, .header.name = " end",
	 .header.unit = " [s]", .state.visible = true},
	{.type = COL_THROUGH, .header.name = " through",
	 .header.unit = " [Mbit/s]", .state.visible = true},
	{.type = COL_TRANSAC, .header.name = " transac",
	 .header.unit = " [#/s]", .state.visible = true},
	{.type = COL_BLOCK_REQU, .header.name = " requ",
	 .header.unit = " [#]", .state.visible = false},
	{.type = COL_BLOCK_RESP, .header.name = " resp",
	 .header.unit = " [#]", .state.visible = false},
	{.type = COL_RTT_MIN, .header.name = " min RTT",
	 .header.unit = " [ms]", .state.visible = false},
	{.type = COL_RTT_AVG, .header.name = " avg RTT",
	 .header.unit = " [ms]", .state.visible = false},
	{.type = COL_RTT_MAX, .header.name = " max RTT",
	 .header.unit = " [ms]", .state.visible = false},
	{.type = COL_IAT_MIN, .header.name = " min IAT",
	 .header.unit = " [ms]", .state.visible = true},
	{.type = COL_IAT_AVG, .header.name = " avg IAT",
	 .header.unit = " [ms]", .state.visible = true},
	{.type = COL_IAT_MAX, .header.name = " max IAT",
	 .header.unit = " [ms]", .state.visible = true},
	{.type = COL_DLY_MIN, .header.name = " min DLY",
	 .header.unit = " [ms]", .state.visible = false},
	{.type = COL_DLY_AVG, .header.name = " avg DLY",
	 .header.unit = " [ms]", .state.visible = false},
	{.type = COL_DLY_MAX, .header.name = " max DLY",
	 .header.unit = " [ms]", .state.visible = false},
	{.type = COL_TCP_CWND, .header.name = " cwnd",
	 .header.unit = " [#]", .state.visible = true},
	{.type = COL_TCP_SSTH, .header.name = " ssth",
	 .header.unit = " [#]", .state.visible = true},
	{.type = COL_TCP_UACK, .header.name = " uack",
	 .header.unit = " [#]", .state.visible = true},
	{.type = COL_TCP_SACK, .header.name = " sack",
	 .header.unit = " [#]", .state.visible = true},
	{.type = COL_TCP_LOST, .header.name = " lost",
	 .header.unit = " [#]", .state.visible = true},
	{.type = COL_TCP_RETR, .header.name = " retr",
	 .header.unit = " [#]", .state.visible = true},
	{.type = COL_TCP_TRET, .header.name = " tret",
	 .header.unit = " [#]", .state.visible = true},
	{.type = COL_TCP_FACK, .header.name = " fack",
	 .header.unit = " [#]", .state.visible = true},
	{.type = COL_TCP_REOR, .header.name = " reor",
	 .header.unit = " [#]", .state.visible = true},
	{.type = COL_TCP_BKOF, .header.name = " bkof",
	 .header.unit = " [#]", .state.visible = true},
	{.type = COL_TCP_RTT, .header.name = " rtt",
	 .header.unit = " [ms]", .state.visible = true},
	{.type = COL_TCP_RTTVAR, .header.name = " rttvar",
	 .header.unit = " [ms]", .state.visible = true},
	{.type = COL_TCP_RTO, .header.name = " rto",
	 .header.unit = " [ms]", .state.visible = true},
	{.type = COL_TCP_CA_STATE, .header.name = " ca state",
	 .header.unit = " ", .state.visible = true},
	{.type = COL_SMSS, .header.name = " smss",
	 .header.unit = "[B]", .state.visible = true},
	{.type = COL_PMTU, .header.name = " pmtu",
	 .header.unit = "[B]", .state.visible = true},
#ifdef DEBUG
	{.type = COL_STATUS, .header.name = " status",
	 .header.unit = " ", .state.visible = false}
#endif /* DEBUG */
};
#pragma GCC diagnostic pop

/* External global variables */
extern const char *progname;

/* Forward declarations */
static void usage(short status) __attribute__((noreturn));
static void usage_sockopt(void) __attribute__((noreturn));
static void usage_trafgenopt(void) __attribute__((noreturn));
static void prepare_flow(int id, xmlrpc_client *rpc_client);
static void fetch_reports(xmlrpc_client *);
static void set_column_visibility(bool visibility, unsigned int nargs, ...);
static void set_column_unit(const char *unit, unsigned int nargs, ...);
static void report_flow(const struct _daemon* daemon, struct _report* report);
static void print_report(int id, int endpoint, struct _report* report);

/**
 * Print flowgrind usage and exit
 */
static void usage(short status)
{
	/* Syntax error. Emit 'try help' to stderr and exit */
	if (status != EXIT_SUCCESS) {
		fprintf(stderr, "Try '%s -h' for more information\n", progname);
		exit(status);
	}

	fprintf(stderr,
		"Usage: %1$s [OPTION]...\n"
		"Advanced TCP traffic generator for Linux, FreeBSD, and Mac OS X.\n\n"

		"Mandatory arguments to long options are mandatory for short options too.\n\n"

		"General options:\n"
		"  -h             display this help and exit (same as --help)\n"
		"      --help[=WHAT]\n"
		"                 display help and exit. Optional WHAT can either be 'socket' for\n"
		"                 help on socket options or 'traffic' traffic generation help\n"
		"  -v, --version  print version information and exit\n\n"

		"Controller options:\n"
		"  -c, --show-colon=TYPE[,TYPE]...\n"
		"                 display intermediated interval report column TYPE in output.\n"
		"                 Allowed values for TYPE are: 'interval', 'through', 'transac',\n"
		"                 'iat', 'kernel' (all show per default), and 'blocks', 'rtt',\n"
#ifdef DEBUG
		"                 'delay', 'status' (optional)\n"
#else
		"                 'delay' (optional)\n"
#endif /* DEBUG */
#ifdef DEBUG
		"  -d, --debug    increase debugging verbosity. Add option multiple times to\n"
		"                 increase the verbosity\n"
#endif /* DEBUG */
#ifdef HAVE_LIBPCAP
		"  -e, --dump-prefix=PRE\n"
		"                 prepend prefix PRE to dump filename (default: \"%3$s\")\n"
#endif /* HAVE_LIBPCAP */
		"  -i, --report-interval=#.#\n"
		"                 reporting interval, in seconds (default: 0.05s)\n"
		"      --log-file[=FILE]\n"
		"                 write output to logfile FILE (default: %1$s-'timestamp'.log)\n"
		"  -m             report throughput in 2**20 bytes/s (default: 10**6 bit/s)\n"
		"  -n, --flows=#  number of test flows (default: 1)\n"
		"  -o             overwrite existing log files (default: don't)\n"
		"  -p             don't print symbolic values (like INT_MAX) instead of numbers\n"
		"  -q, --quiet    be quiet, do not log to screen (default: off)\n"
		"  -s, --tcp-stack=TYPE\n"
		"                 don't determine unit of source TCP stacks automatically. Force\n"
		"                 unit to TYPE, where TYPE is 'segment' or 'byte'\n"
		"  -w             write output to logfile (same as --log-file)\n\n"

		"Flow options:\n"
		"  Some of these options take the flow endpoint as argument, denoted by 'x' in\n"
		"  the option syntax. 'x' needs to be replaced with either 's' for the source\n"
		"  endpoint, 'd' for the destination endpoint or 'b' for both endpoints. To\n"
		"  specify different values for each endpoints, separate them by comma. For\n"
		"  instance -W s=8192,d=4096 sets the advertised window to 8192 at the source\n"
		"  and 4096 at the destination.\n\n"
		"  -A x           use minimal response size needed for RTT calculation\n"
		"                 (same as -G s=p,C,%2$d)\n"
		"  -B x=#         set requested sending buffer, in bytes\n"
		"  -C x           stop flow if it is experiencing local congestion\n"
		"  -D x=DSCP      DSCP value for TOS byte\n"
		"  -E             enumerate bytes in payload instead of sending zeros\n"
		"  -F #[,#]...    flow options following this option apply only to the given flow \n"
		"                 IDs. Useful in combination with -n to set specific options\n"
		"                 for certain flows. Numbering starts with 0, so -F 1 refers\n"
		"                 to the second flow. With -1 all flow are refered\n"
#ifdef HAVE_LIBGSL
		"  -G x=(q|p|g):(C|U|E|N|L|P|W):#1:[#2]\n"
#else
		"  -G x=(q|p|g):(C|U):#1:[#2]\n"
#endif /* HAVE_LIBGSL */
		"                 activate stochastic traffic generation and set parameters\n"
		"                 according to the used distribution. For additional information \n"
		"                 see 'flowgrind --help=traffic'\n"
		"  -H x=HOST[/CONTROL[:PORT]]\n"
		"                 test from/to HOST. Optional argument is the address and port\n"
		"                 for the CONTROL connection to the same host.\n"
		"                 An endpoint that isn't specified is assumed to be localhost\n"
		"  -J #           use random seed # (default: read /dev/urandom)\n"
		"  -I             enable one-way delay calculation (no clock synchronization)\n"
		"  -L             call connect() on test socket immediately before starting to\n"
		"                 send data (late connect). If not specified the test connection\n"
		"                 is established in the preparation phase before the test starts\n"
#ifdef HAVE_LIBPCAP
		"  -M x           dump traffic using libpcap. flowgrindd must be run as root\n"
#endif /* HAVE_LIBPCAP */
		"  -N             shutdown() each socket direction after test flow\n"
		"  -O x=OPT       set socket option OPT on test socket. For additional information\n"
		"                 see 'flowgrind --help=socket'\n"
		"  -P x           do not iterate through select() to continue sending in case\n"
		"                 block size did not suffice to fill sending queue (pushy)\n"
		"  -Q             summarize only, no intermediated interval reports are\n"
		"                 computed (quiet)\n"
		"  -R x=#.#(z|k|M|G)(b|B)\n"
		"                 send at specified rate per second, where: z = 2**0, k = 2**10,\n"
		"                 M = 2**20, G = 2**30, and b = bits/s (default), B = bytes/s\n"
		"  -S x=#         set block (message) size, in bytes (same as -G s=q,C,#)\n"
		"  -T x=#.#       set flow duration, in seconds (default: s=10,d=0)\n"
		"  -U #           set application buffer size, in bytes (default: 8192)\n"
		"                 truncates values if used with stochastic traffic generation\n"
		"  -W x=#         set requested receiver buffer (advertised window), in bytes\n"
		"  -Y x=#.#       set initial delay before the host starts to send, in seconds\n"
/*		"  -Z x=#.#       set amount of data to be send, in bytes (instead of -t)\n"*/,
		progname,
		MIN_BLOCK_SIZE
#ifdef HAVE_LIBPCAP
		, copt.dump_prefix
#endif /* HAVE_LIBPCAP */
		);
	exit(EXIT_SUCCESS);
}

/**
 * Print help on socket options and exit
 */
static void usage_sockopt(void)
{
	fprintf(stderr,
		"%s allows to set the following standard and non-standard socket options. \n\n"

		"All socket options take the flow endpoint as argument, denoted by 'x' in the\n"
		"option syntax. 'x' needs to be replaced with either 's' for the source endpoint,\n"
		"'d' for the destination endpoint or 'b' for both endpoints. To specify different\n"
		"values for each endpoints, separate them by comma. Moreover, it is possible to\n"
		"repeatedly pass the same endpoint in order to specify multiple socket options\n\n"

		"Standard socket options:\n", progname);
#ifdef TCP_CONGESTION
	FILE *fp;
	char buf1[1024];

	fprintf(stderr,
		"  -O x=TCP_CONGESTION=ALG\n"
		"               set congestion control algorithm ALG on test socket");

	/* TODO Do not call /sbin/sysctl. Use /proc/sys instead. It seems that
	 * we have to use a system call on FreeBSD since they deprecate
	 * procfs */

	/* Read and print available congestion control algorithms */
	sprintf(buf1, "/sbin/sysctl -n %s", SYSCTL_CC_AVAILABLE);
	fp = popen(buf1, "r");

	if (fp != NULL) {
		fprintf(stderr,
			".\n "
			"              Available algorithms are: ");
		char buf2[1024];
		while (fgets(buf2, 1024, fp) != NULL)
			fprintf(stderr, "%s", buf2);

		pclose(fp);
	}
#endif /* TCP_CONGESTION */
	fprintf(stderr,
		"  -O x=TCP_CORK\n"
		"               set TCP_CORK on test socket\n"
		"  -O x=TCP_NODELAY\n"
		"               disable nagle algorithm on test socket\n"
		"  -O x=SO_DEBUG\n"
		"               set SO_DEBUG on test socket\n"
		"  -O x=IP_MTU_DISCOVER\n"
		"               set IP_MTU_DISCOVER on test socket if not already enabled by\n"
		"               system default\n"
		"  -O x=ROUTE_RECORD\n"
		"               set ROUTE_RECORD on test socket\n\n"

		"Non-standard socket options:\n"
		"  -O x=TCP_MTCP\n"
		"               set TCP_MTCP (15) on test socket\n"
		"  -O x=TCP_ELCN\n"
		"               set TCP_ELCN (20) on test socket\n"
		"  -O x=TCP_LCD set TCP_LCD (21) on test socket\n\n"

		"Examples:\n"
		"  -O s=TCP_CONGESTION=reno,d=SO_DEBUG\n"
		"               sets Reno TCP as congestion control algorithm at the source and\n"
		"               SO_DEBUG as socket option at the destinatio\n"
		"  -O s=SO_DEBUG,s=TCP_CORK\n"
		"               set SO_DEBUG and TCP_CORK as socket option at the source\n"
		);
	exit(EXIT_SUCCESS);
}

/**
 * Print help on traffic generation and exit
 */
static void usage_trafgenopt(void)
{
	fprintf(stderr,
		"%s supports stochastic traffic generation, which allows to conduct\n"
		"besides normal bulk also advanced rate-limited and request-response data\n"
		"transfers.\n\n"

		"The stochastic traffic generation option '-G' takes the flow endpoint as\n"
		"argument, denoted by 'x' in the option syntax. 'x' needs to be replaced with\n"
		"either 's' for the source endpoint, 'd' for the destination endpoint or 'b' for\n"
		"both endpoints. However, please note that bidirectional traffic generation can\n"
		"lead to unexpected results. To specify different values for each endpoints,\n"
		"separate them by comma.\n\n"

		"Stochastic traffic generation:\n"
#ifdef HAVE_LIBGSL
		"  -G x=(q|p|g):(C|U|E|N|L|P|W):#1:[#2]\n"
#else
		"  -G x=(q|p|g):(C|U):#1:[#2]\n"
#endif /* HAVE_LIBGSL */
		"               Flow parameter:\n"
		"                 q = request size (in bytes)\n"
		"                 p = response size (in bytes)\n"
		"                 g = request interpacket gap (in seconds)\n\n"

		"               Distributions:\n"
		"                 C = constant (#1: value, #2: not used)\n"
		"                 U = uniform (#1: min, #2: max)\n"
#ifdef HAVE_LIBGSL
		"                 E = exponential (#1: lamba - lifetime, #2: not used)\n"
		"                 N = normal (#1: mu - mean value, #2: sigma_square - variance)\n"
		"                 L = lognormal (#1: zeta - mean, #2: sigma - std dev)\n"
		"                 P = pareto (#1: k - shape, #2 x_min - scale)\n"
		"                 W = weibull (#1: lambda - scale, #2: k - shape)\n"
#else
		"               advanced distributions are only available if compiled with libgsl\n"
#endif /* HAVE_LIBGSL */
		"  -U #         specify a cap for the calculated values for request and response\n"
		"               size (not needed for constant values or uniform distribution),\n"
		"               values over this cap are recalculated\n\n"

		"Examples:\n"
		"  -G s=q,C,40\n"
		"               use contant request size of 40 bytes\n"
		"  -G s=p,N,2000,50\n"
		"               use normal distributed response size with mean 2000 bytes and\n"
		"               variance 50\n"
		"  -G s=g,U,0.005,0.01\n"
		"               use uniform distributed interpacket gap with minimum 0.005s and\n"
		"               maximum 0.01s\n\n"

		"Notes: \n"
		"  - The man page contains more explained examples\n"
		"  - Using bidirectional traffic generation can lead to unexpected results\n"
		"  - Usage of -G in conjunction with -A, -R, -S is not recommended, as they\n"
		"    overwrite each other. -A, -R and -S exist as shortcut only\n",
		progname);
	exit(EXIT_SUCCESS);
}

static void sighandler(int sig)
{
	UNUSED_ARGUMENT(sig);

	DEBUG_MSG(LOG_ERR, "caught %s", strsignal(sig));

	if (!sigint_caught) {
		warnx("# received SIGINT, trying to gracefully close flows. "
		      "Press CTRL+C again to force termination");
		sigint_caught = true;
	} else {
		exit(EXIT_FAILURE);
	}
}

/**
 * Initialization of general controller options
 */
static void init_controller_options(void)
{
	copt.num_flows = 1;
	copt.reporting_interval = 0.05;
	copt.log_to_stdout = true;
	copt.log_to_file = false;
#ifdef HAVE_LIBPCAP
	copt.dump_prefix = "flowgrind-";
#endif /* HAVE_LIBPCAP */
	copt.clobber = false;
	copt.mbyte = false;
	copt.symbolic = true;
	copt.force_unit = INT_MAX;
}

static void init_flow_options(void)
{
	for (int id = 0; id < MAX_FLOWS; id++) {

		cflow[id].proto = PROTO_TCP;

		for (int i = 0; i < 2; i++) {

			cflow[id].settings[i].requested_send_buffer_size = 0;
			cflow[id].settings[i].requested_read_buffer_size = 0;
			cflow[id].settings[i].delay[WRITE] = 0;
			cflow[id].settings[i].maximum_block_size = 8192;
			cflow[id].settings[i].request_trafgen_options.param_one = 8192;
			cflow[id].settings[i].response_trafgen_options.param_one = 0;
			cflow[id].settings[i].route_record = 0;
			strcpy(cflow[id].endpoint[i].test_address, "localhost");

			/* Default daemon is localhost, set in parse_cmdline */
			cflow[id].endpoint[i].daemon = 0;

			cflow[id].settings[i].pushy = 0;
			cflow[id].settings[i].cork = 0;
			cflow[id].settings[i].cc_alg[0] = 0;
			cflow[id].settings[i].elcn = 0;
			cflow[id].settings[i].lcd = 0;
			cflow[id].settings[i].mtcp = 0;
			cflow[id].settings[i].nonagle = 0;
			cflow[id].settings[i].traffic_dump = 0;
			cflow[id].settings[i].so_debug = 0;
			cflow[id].settings[i].dscp = 0;
			cflow[id].settings[i].ipmtudiscover = 0;

			cflow[id].settings[i].num_extra_socket_options = 0;
		}
		cflow[id].settings[SOURCE].duration[WRITE] = 10.0;
		cflow[id].settings[DESTINATION].duration[WRITE] = 0.0;

		cflow[id].endpoint_id[0] = cflow[id].endpoint_id[1] = -1;
		cflow[id].start_timestamp[0].tv_sec = 0;
		cflow[id].start_timestamp[0].tv_nsec = 0;
		cflow[id].start_timestamp[1].tv_sec = 0;
		cflow[id].start_timestamp[1].tv_nsec = 0;

		cflow[id].finished[0] = 0;
		cflow[id].finished[1] = 0;
		cflow[id].final_report[0] = NULL;
		cflow[id].final_report[1] = NULL;

		cflow[id].summarize_only = 0;
		cflow[id].late_connect = 0;
		cflow[id].shutdown = 0;
		cflow[id].byte_counting = 0;
		cflow[id].random_seed = 0;

		int data = open("/dev/urandom", O_RDONLY);
		int rc = read(data, &cflow[id].random_seed, sizeof (int) );
		close(data);
		if(rc == -1)
			crit("read /dev/urandom failed");
	}
}

/**
 * Create a logfile for measurement output
 */
static void open_logfile(void)
{
	if (!copt.log_to_file)
		return;

	/* Log filename is not given by cmdline */
	if (!log_filename) {
		struct timespec now;
		char buf[60];

		gettime(&now);
		/* TODO Do not call strftime(); use functions from fg_time.h */
		strftime(buf, sizeof(buf), "%F-%T", localtime(&now.tv_sec));
		if (asprintf(&log_filename, "%s-%s.log", progname, buf) == -1)
			critx("could not allocate memory for the log filename");
	}

	if (!copt.clobber && access(log_filename, R_OK) == 0)
		critx("log file exists");

	log_stream = fopen(log_filename, "w");
	if (!log_stream)
		critx("could not open logfile '%s'", log_filename);

	DEBUG_MSG(LOG_NOTICE, "logging to '%s'", log_filename);
}

/**
 * Close measurement output file
 */
static void close_logfile(void)
{
	if (!copt.log_to_file)
		return;

	if (fclose(log_stream) == -1)
		critx("could not close logfile '%s'", log_filename);

	free(log_filename);
}

inline static void log_output(const char *msg)
{
	if (copt.log_to_stdout) {
		printf("%s", msg);
		fflush(stdout);
	}
	if (copt.log_to_file) {
		fprintf(log_stream, "%s", msg);
		fflush(log_stream);
	}
}

inline static void die_if_fault_occurred(xmlrpc_env *env)
{
    if (env->fault_occurred)
	critx("XML-RPC Fault: %s (%d)", env->fault_string, env->fault_code);
}

/* creates an xmlrpc_client for connect to server, uses global env rpc_env */
static void prepare_xmlrpc_client(xmlrpc_client **rpc_client) {
	struct xmlrpc_clientparms clientParms;
	size_t clientParms_cpsize = XMLRPC_CPSIZE(transport);

	/* Since version 1.21 xmlrpclib will automatically generate a
	 * rather long user_agent, we will do a lot of RPC calls so let's
	 * spare some bytes and omit this header */
#ifdef HAVE_STRUCT_XMLRPC_CURL_XPORTPARMS_DONT_ADVERTISE
	struct xmlrpc_curl_xportparms curlParms;
	memset(&curlParms, 0, sizeof(curlParms));

	curlParms.dont_advertise = 1;
	clientParms.transportparmsP = &curlParms;
	clientParms.transportparm_size = XMLRPC_CXPSIZE(dont_advertise);
	clientParms_cpsize = XMLRPC_CPSIZE(transportparm_size);
#endif /* HAVE_STRUCT_XMLRPC_CURL_XPORTPARMS_DONT_ADVERTISE */

	/* Force usage of curl transport, we require it in configure script
	 * anyway and at least FreeBSD 9.1 will use libwww otherwise */
	clientParms.transport = "curl";

	DEBUG_MSG(LOG_WARNING, "prepare xmlrpc client");
	xmlrpc_client_create(&rpc_env, XMLRPC_CLIENT_NO_FLAGS, "Flowgrind",
			     FLOWGRIND_VERSION, &clientParms,
			     clientParms_cpsize, rpc_client);
}

/* Checks that all nodes use our flowgrind version */
static void check_version(xmlrpc_client *rpc_client)
{
	xmlrpc_value * resultP = 0;
	char mismatch = 0;

	for (unsigned int j = 0; j < num_unique_servers; j++) {

		if (sigint_caught)
			return;

		xmlrpc_client_call2f(&rpc_env, rpc_client, unique_servers[j].server_url,
					"get_version", &resultP, "()");
		if ((rpc_env.fault_occurred) && (strcasestr(rpc_env.fault_string,"response code is 400")))
			critx("node %s could not parse request.You are "
			      "probably trying to use a numeric IPv6 address "
			      "and the node's libxmlrpc is too old, please "
			      "upgrade!", unique_servers[j].server_url);

		die_if_fault_occurred(&rpc_env);

		if (resultP) {
			char* version;
			int api_version;
			char* os_name;
			char* os_release;
			xmlrpc_decompose_value(&rpc_env, resultP, "{s:s,s:i,s:s,s:s,*}",
						"version", &version,
						"api_version", &api_version,
						"os_name", &os_name,
						"os_release", &os_release);
			die_if_fault_occurred(&rpc_env);

			if (strcmp(version, FLOWGRIND_VERSION)) {
				mismatch = 1;
				warnx("node %s uses version %s",
				      unique_servers[j].server_url, version);
			}
			unique_servers[j].api_version = api_version;
			strncpy(unique_servers[j].os_name, os_name, 256);
			strncpy(unique_servers[j].os_release, os_release, 256);
			free_all(version, os_name, os_release);
			xmlrpc_DECREF(resultP);
		}
	}

	if (mismatch) {
		warnx("our version is %s\n\nContinuing in 5 seconds", FLOWGRIND_VERSION);
		sleep(5);
	}
}

/* Checks that all nodes are currently idle */
static void check_idle(xmlrpc_client *rpc_client)
{
	xmlrpc_value * resultP = 0;

	for (unsigned int j = 0; j < num_unique_servers; j++) {
		if (sigint_caught)
			return;

		xmlrpc_client_call2f(&rpc_env, rpc_client,
				     unique_servers[j].server_url,
				     "get_status", &resultP, "()");
		die_if_fault_occurred(&rpc_env);

		if (resultP) {
			int started;
			int num_flows;

			xmlrpc_decompose_value(&rpc_env, resultP,
					       "{s:i,s:i,*}", "started",
					       &started, "num_flows",
					       &num_flows);
			die_if_fault_occurred(&rpc_env);

			if (started || num_flows)
				critx("node %s is busy. %d flows, started=%d",
				       unique_servers[j].server_url, num_flows,
				       started);
			xmlrpc_DECREF(resultP);
		}
	}
}

static void prepare_grinding(xmlrpc_client *rpc_client)
{
	/* prepare flows */
	for (unsigned int id = 0; id < copt.num_flows; id++) {
		if (sigint_caught)
			return;
		prepare_flow(id, rpc_client);
	}

	/* prepare headline */
	char headline[200];
	int rc;
	struct utsname me;
	time_t start_ts;
	char start_ts_buffer[26];

	rc = uname(&me);
	/* TODO Use fg_time.c here */
	start_ts = time(NULL);
	ctime_r(&start_ts, start_ts_buffer);
	start_ts_buffer[24] = '\0';
	snprintf(headline, sizeof(headline),
		 "# %s: controlling host = %s, number of flows = %d, "
		 "reporting interval = %.2fs, [through] = %s (%s)\n",
		 (start_ts == -1 ? "(time(NULL) failed)" : start_ts_buffer),
		 (rc == -1 ? "(unknown)" : me.nodename),
		 copt.num_flows, copt.reporting_interval,
		 (copt.mbyte ? "2**20 bytes/second": "10**6 bit/second"),
		 FLOWGRIND_VERSION);
	log_output(headline);

	/* prepare column visibility based on involved OSes */
	bool has_linux, has_freebsd;
	for (unsigned int j = 0; j < num_unique_servers; j++)
		if (!strcmp(unique_servers[j].os_name, "Linux"))
			has_linux = true;
		else if (!strcmp(unique_servers[j].os_name, "FreeBSD"))
			has_freebsd = true;
		else if (has_linux && has_freebsd)
			break;
	if (!has_linux)
		HIDE_COLUMNS(COL_TCP_UACK, COL_TCP_SACK, COL_TCP_RETR,
			     COL_TCP_TRET, COL_TCP_FACK, COL_TCP_REOR,
			     COL_TCP_BKOF, COL_TCP_CA_STATE);
	if (!has_freebsd)
		HIDE_COLUMNS(COL_TCP_CWND, COL_TCP_SSTH, COL_TCP_RTT,
			     COL_TCP_RTTVAR, COL_TCP_RTO, COL_SMSS);

	/* set unit for kernel TCP metrics to bytes */
	if (copt.force_unit == BYTE_BASED || (copt.force_unit != SEGMENT_BASED &&
	    strcmp(unique_servers[0].os_name, "Linux")))
		SET_COLUMN_UNIT(" [B]", COL_TCP_CWND, COL_TCP_SSTH,
				COL_TCP_UACK, COL_TCP_SACK, COL_TCP_LOST,
				COL_TCP_RETR, COL_TCP_TRET, COL_TCP_FACK,
				COL_TCP_REOR, COL_TCP_BKOF);
}

static void prepare_flow(int id, xmlrpc_client *rpc_client)
{
	xmlrpc_value *resultP, *extra_options;

	int listen_data_port;
	DEBUG_MSG(LOG_WARNING, "prepare flow %d destination", id);

	/* Contruct extra socket options array */
	extra_options = xmlrpc_array_new(&rpc_env);
	for (int i = 0; i < cflow[id].settings[DESTINATION].num_extra_socket_options; i++) {
		xmlrpc_value *value;
		xmlrpc_value *option = xmlrpc_build_value(&rpc_env, "{s:i,s:i}",
			 "level", cflow[id].settings[DESTINATION].extra_socket_options[i].level,
			 "optname", cflow[id].settings[DESTINATION].extra_socket_options[i].optname);

		value = xmlrpc_base64_new(&rpc_env, cflow[id].settings[DESTINATION].extra_socket_options[i].optlen, (unsigned char*)cflow[id].settings[DESTINATION].extra_socket_options[i].optval);

		xmlrpc_struct_set_value(&rpc_env, option, "value", value);

		xmlrpc_array_append_item(&rpc_env, extra_options, option);
		xmlrpc_DECREF(value);
		xmlrpc_DECREF(option);
	}
	xmlrpc_client_call2f(&rpc_env, rpc_client,
		cflow[id].endpoint[DESTINATION].daemon->server_url,
		"add_flow_destination", &resultP,
		"("
		"{s:s}"
		"{s:d,s:d,s:d,s:d,s:d}"
		"{s:i,s:i}"
		"{s:i}"
		"{s:b,s:b,s:b,s:b,s:b}"
		"{s:i,s:i}"
		"{s:i,s:d,s:d}" /* request */
		"{s:i,s:d,s:d}" /* response */
		"{s:i,s:d,s:d}" /* interpacket_gap */
		"{s:b,s:b,s:i,s:i}"
		"{s:s}"
		"{s:i,s:i,s:i,s:i,s:i}"
#ifdef HAVE_LIBPCAP
		"{s:s}"
#endif /* HAVE_LIBPCAP */
		"{s:i,s:A}"
		")",

		/* general flow settings */
		"bind_address", cflow[id].endpoint[DESTINATION].test_address,

		"write_delay", cflow[id].settings[DESTINATION].delay[WRITE],
		"write_duration", cflow[id].settings[DESTINATION].duration[WRITE],
		"read_delay", cflow[id].settings[SOURCE].delay[WRITE],
		"read_duration", cflow[id].settings[SOURCE].duration[WRITE],
		"reporting_interval", cflow[id].summarize_only ? 0 : copt.reporting_interval,

		"requested_send_buffer_size", cflow[id].settings[DESTINATION].requested_send_buffer_size,
		"requested_read_buffer_size", cflow[id].settings[DESTINATION].requested_read_buffer_size,

		"maximum_block_size", cflow[id].settings[DESTINATION].maximum_block_size,

		"traffic_dump", cflow[id].settings[DESTINATION].traffic_dump,
		"so_debug", cflow[id].settings[DESTINATION].so_debug,
		"route_record", (int)cflow[id].settings[DESTINATION].route_record,
		"pushy", cflow[id].settings[DESTINATION].pushy,
		"shutdown", (int)cflow[id].shutdown,

		"write_rate", cflow[id].settings[DESTINATION].write_rate,
		"random_seed",cflow[id].random_seed,

		"traffic_generation_request_distribution", cflow[id].settings[DESTINATION].request_trafgen_options.distribution,
		"traffic_generation_request_param_one", cflow[id].settings[DESTINATION].request_trafgen_options.param_one,
		"traffic_generation_request_param_two", cflow[id].settings[DESTINATION].request_trafgen_options.param_two,

		"traffic_generation_response_distribution", cflow[id].settings[DESTINATION].response_trafgen_options.distribution,
		"traffic_generation_response_param_one", cflow[id].settings[DESTINATION].response_trafgen_options.param_one,
		"traffic_generation_response_param_two", cflow[id].settings[DESTINATION].response_trafgen_options.param_two,

		"traffic_generation_gap_distribution", cflow[id].settings[DESTINATION].interpacket_gap_trafgen_options.distribution,
		"traffic_generation_gap_param_one", cflow[id].settings[DESTINATION].interpacket_gap_trafgen_options.param_one,
		"traffic_generation_gap_param_two", cflow[id].settings[DESTINATION].interpacket_gap_trafgen_options.param_two,

	"flow_control", cflow[id].settings[DESTINATION].flow_control,
		"byte_counting", cflow[id].byte_counting,
		"cork", (int)cflow[id].settings[DESTINATION].cork,
		"nonagle", cflow[id].settings[DESTINATION].nonagle,

		"cc_alg", cflow[id].settings[DESTINATION].cc_alg,

		"elcn", cflow[id].settings[DESTINATION].elcn,
		"lcd", cflow[id].settings[DESTINATION].lcd,
		"mtcp", cflow[id].settings[DESTINATION].mtcp,
		"dscp", (int)cflow[id].settings[DESTINATION].dscp,
		"ipmtudiscover", cflow[id].settings[DESTINATION].ipmtudiscover,
#ifdef HAVE_LIBPCAP
		"dump_prefix", copt.dump_prefix,
#endif /* HAVE_LIBPCAP */
		"num_extra_socket_options", cflow[id].settings[DESTINATION].num_extra_socket_options,
		"extra_socket_options", extra_options);

	die_if_fault_occurred(&rpc_env);

	xmlrpc_parse_value(&rpc_env, resultP, "{s:i,s:i,s:i,s:i,*}",
		"flow_id", &cflow[id].endpoint_id[DESTINATION],
		"listen_data_port", &listen_data_port,
		"real_listen_send_buffer_size", &cflow[id].endpoint[DESTINATION].send_buffer_size_real,
		"real_listen_read_buffer_size", &cflow[id].endpoint[DESTINATION].receive_buffer_size_real);
	die_if_fault_occurred(&rpc_env);

	if (resultP)
		xmlrpc_DECREF(resultP);

	/* Contruct extra socket options array */
	extra_options = xmlrpc_array_new(&rpc_env);
	for (int i = 0; i < cflow[id].settings[SOURCE].num_extra_socket_options; i++) {

		xmlrpc_value *value;
		xmlrpc_value *option = xmlrpc_build_value(&rpc_env, "{s:i,s:i}",
			 "level", cflow[id].settings[SOURCE].extra_socket_options[i].level,
			 "optname", cflow[id].settings[SOURCE].extra_socket_options[i].optname);

		value = xmlrpc_base64_new(&rpc_env, cflow[id].settings[SOURCE].extra_socket_options[i].optlen, (unsigned char*)cflow[id].settings[SOURCE].extra_socket_options[i].optval);

		xmlrpc_struct_set_value(&rpc_env, option, "value", value);

		xmlrpc_array_append_item(&rpc_env, extra_options, option);
		xmlrpc_DECREF(value);
		xmlrpc_DECREF(option);
	}
	DEBUG_MSG(LOG_WARNING, "prepare flow %d source", id);

	xmlrpc_client_call2f(&rpc_env, rpc_client,
		cflow[id].endpoint[SOURCE].daemon->server_url,
		"add_flow_source", &resultP,
		"("
		"{s:s}"
		"{s:d,s:d,s:d,s:d,s:d}"
		"{s:i,s:i}"
		"{s:i}"
		"{s:b,s:b,s:b,s:b,s:b}"
		"{s:i,s:i}"
		"{s:i,s:d,s:d}" /* request */
		"{s:i,s:d,s:d}" /* response */
		"{s:i,s:d,s:d}" /* interpacket_gap */
		"{s:b,s:b,s:i,s:i}"
		"{s:s}"
		"{s:i,s:i,s:i,s:i,s:i}"
#ifdef HAVE_LIBPCAP
		"{s:s}"
#endif /* HAVE_LIBPCAP */
		"{s:i,s:A}"
		"{s:s,s:i,s:i}"
		")",

		/* general flow settings */
		"bind_address", cflow[id].endpoint[SOURCE].test_address,

		"write_delay", cflow[id].settings[SOURCE].delay[WRITE],
		"write_duration", cflow[id].settings[SOURCE].duration[WRITE],
		"read_delay", cflow[id].settings[DESTINATION].delay[WRITE],
		"read_duration", cflow[id].settings[DESTINATION].duration[WRITE],
		"reporting_interval", cflow[id].summarize_only ? 0 : copt.reporting_interval,

		"requested_send_buffer_size", cflow[id].settings[SOURCE].requested_send_buffer_size,
		"requested_read_buffer_size", cflow[id].settings[SOURCE].requested_read_buffer_size,

		"maximum_block_size", cflow[id].settings[SOURCE].maximum_block_size,

		"traffic_dump", cflow[id].settings[SOURCE].traffic_dump,
		"so_debug", cflow[id].settings[SOURCE].so_debug,
		"route_record", (int)cflow[id].settings[SOURCE].route_record,
		"pushy", cflow[id].settings[SOURCE].pushy,
		"shutdown", (int)cflow[id].shutdown,

		"write_rate", cflow[id].settings[SOURCE].write_rate,
		"random_seed",cflow[id].random_seed,

		"traffic_generation_request_distribution", cflow[id].settings[SOURCE].request_trafgen_options.distribution,
		"traffic_generation_request_param_one", cflow[id].settings[SOURCE].request_trafgen_options.param_one,
		"traffic_generation_request_param_two", cflow[id].settings[SOURCE].request_trafgen_options.param_two,

		"traffic_generation_response_distribution", cflow[id].settings[SOURCE].response_trafgen_options.distribution,
		"traffic_generation_response_param_one", cflow[id].settings[SOURCE].response_trafgen_options.param_one,
		"traffic_generation_response_param_two", cflow[id].settings[SOURCE].response_trafgen_options.param_two,

		"traffic_generation_gap_distribution", cflow[id].settings[SOURCE].interpacket_gap_trafgen_options.distribution,
		"traffic_generation_gap_param_one", cflow[id].settings[SOURCE].interpacket_gap_trafgen_options.param_one,
		"traffic_generation_gap_param_two", cflow[id].settings[SOURCE].interpacket_gap_trafgen_options.param_two,


		"flow_control", cflow[id].settings[SOURCE].flow_control,
		"byte_counting", cflow[id].byte_counting,
		"cork", (int)cflow[id].settings[SOURCE].cork,
		"nonagle", (int)cflow[id].settings[SOURCE].nonagle,

		"cc_alg", cflow[id].settings[SOURCE].cc_alg,

		"elcn", cflow[id].settings[SOURCE].elcn,
		"lcd", cflow[id].settings[SOURCE].lcd,
		"mtcp", cflow[id].settings[SOURCE].mtcp,
		"dscp", (int)cflow[id].settings[SOURCE].dscp,
		"ipmtudiscover", cflow[id].settings[SOURCE].ipmtudiscover,
#ifdef HAVE_LIBPCAP
		"dump_prefix", copt.dump_prefix,
#endif /* HAVE_LIBPCAP */
		"num_extra_socket_options", cflow[id].settings[SOURCE].num_extra_socket_options,
		"extra_socket_options", extra_options,

		/* source settings */
		"destination_address", cflow[id].endpoint[DESTINATION].test_address,
		"destination_port", listen_data_port,
		"late_connect", (int)cflow[id].late_connect);
	die_if_fault_occurred(&rpc_env);

	xmlrpc_DECREF(extra_options);

	xmlrpc_parse_value(&rpc_env, resultP, "{s:i,s:i,s:i,*}",
		"flow_id", &cflow[id].endpoint_id[SOURCE],
		"real_send_buffer_size", &cflow[id].endpoint[SOURCE].send_buffer_size_real,
		"real_read_buffer_size", &cflow[id].endpoint[SOURCE].receive_buffer_size_real);
	die_if_fault_occurred(&rpc_env);

	if (resultP)
		xmlrpc_DECREF(resultP);
	DEBUG_MSG(LOG_WARNING, "prepare flow %d completed", id);
}

/* start flows */
static void grind_flows(xmlrpc_client *rpc_client)
{
	xmlrpc_value * resultP = 0;

	struct timespec lastreport_end;
	struct timespec lastreport_begin;
	struct timespec now;

	gettime(&lastreport_end);
	gettime(&lastreport_begin);
	gettime(&now);

	for (unsigned int j = 0; j < num_unique_servers; j++) {
		if (sigint_caught)
			return;

		DEBUG_MSG(LOG_ERR, "starting flow on server %u", j);
		xmlrpc_client_call2f(&rpc_env, rpc_client,
				     unique_servers[j].server_url,
				     "start_flows", &resultP, "({s:i})",
				     "start_timestamp", now.tv_sec + 2);
		die_if_fault_occurred(&rpc_env);
		if (resultP)
			xmlrpc_DECREF(resultP);
	}

	active_flows = copt.num_flows;

	while (!sigint_caught) {
		if ( time_diff_now(&lastreport_begin) <  copt.reporting_interval ) {
			usleep(copt.reporting_interval - time_diff(&lastreport_begin,&lastreport_end) );
			continue;
		}
		gettime(&lastreport_begin);
		fetch_reports(rpc_client);
		gettime(&lastreport_end);

		/* All flows have ended */
		if (active_flows < 1)
			return;
	}
}

/* Poll the daemons for reports */
static void fetch_reports(xmlrpc_client *rpc_client) {

	xmlrpc_value * resultP = 0;

	for (unsigned int j = 0; j < num_unique_servers; j++) {
		int array_size, has_more;
		xmlrpc_value *rv = 0;

has_more_reports:

		xmlrpc_client_call2f(&rpc_env, rpc_client, unique_servers[j].server_url,
			"get_reports", &resultP, "()");
		if (rpc_env.fault_occurred) {
			errx("XML-RPC fault: %s (%d)", rpc_env.fault_string,
			      rpc_env.fault_code);
			continue;
		}

		if (!resultP)
			continue;

		array_size = xmlrpc_array_size(&rpc_env, resultP);
		if (!array_size) {
			warnx("empty array in get_reports reply");
			continue;
		}

		xmlrpc_array_read_item(&rpc_env, resultP, 0, &rv);
		xmlrpc_read_int(&rpc_env, rv, &has_more);
		if (rpc_env.fault_occurred) {
			errx("XML-RPC fault: %s (%d)", rpc_env.fault_string,
			      rpc_env.fault_code);
			xmlrpc_DECREF(rv);
			continue;
		}
		xmlrpc_DECREF(rv);

		for (int i = 1; i < array_size; i++) {
			xmlrpc_value *rv = 0;

			xmlrpc_array_read_item(&rpc_env, resultP, i, &rv);
			if (rv) {
				struct _report report;
				int begin_sec, begin_nsec, end_sec, end_nsec;
				int tcpi_snd_cwnd;
				int tcpi_snd_ssthresh;
				int tcpi_unacked;
				int tcpi_sacked;
				int tcpi_lost;
				int tcpi_retrans;
				int tcpi_retransmits;
				int tcpi_fackets;
				int tcpi_reordering;
				int tcpi_rtt;
				int tcpi_rttvar;
				int tcpi_rto;
				int tcpi_backoff;
				int tcpi_ca_state;
				int tcpi_snd_mss;
				int bytes_read_low, bytes_read_high;
				int bytes_written_low, bytes_written_high;

				xmlrpc_decompose_value(&rpc_env, rv,
					"("
					"{s:i,s:i,s:i,s:i,s:i,s:i,*}" /* timeval */
					"{s:i,s:i,s:i,s:i,*}" /* bytes */
					"{s:i,s:i,s:i,s:i,*}" /* blocks */
					"{s:d,s:d,s:d,s:d,s:d,s:d,s:d,s:d,s:d,*}" /* RTT, IAT, Delay */
					"{s:i,s:i,*}" /* MTU */
					"{s:i,s:i,s:i,s:i,s:i,*}" /* TCP info */
					"{s:i,s:i,s:i,s:i,s:i,*}" /* ...      */
					"{s:i,s:i,s:i,s:i,s:i,*}" /* ...      */
					"{s:i,*}"
					")",

					"id", &report.id,
					"type", &report.type,
					"begin_tv_sec", &begin_sec,
					"begin_tv_nsec", &begin_nsec,
					"end_tv_sec", &end_sec,
					"end_tv_nsec", &end_nsec,

					"bytes_read_high", &bytes_read_high,
					"bytes_read_low", &bytes_read_low,
					"bytes_written_high", &bytes_written_high,
					"bytes_written_low", &bytes_written_low,

					"request_blocks_read", &report.request_blocks_read,
					"request_blocks_written", &report.request_blocks_written,
					"response_blocks_read", &report.response_blocks_read,
					"response_blocks_written", &report.response_blocks_written,

					"rtt_min", &report.rtt_min,
					"rtt_max", &report.rtt_max,
					"rtt_sum", &report.rtt_sum,
					"iat_min", &report.iat_min,
					"iat_max", &report.iat_max,
					"iat_sum", &report.iat_sum,
					"delay_min", &report.delay_min,
					"delay_max", &report.delay_max,
					"delay_sum", &report.delay_sum,

					"pmtu", &report.pmtu,
					"imtu", &report.imtu,

					"tcpi_snd_cwnd", &tcpi_snd_cwnd,
					"tcpi_snd_ssthresh", &tcpi_snd_ssthresh,
					"tcpi_unacked", &tcpi_unacked,
					"tcpi_sacked", &tcpi_sacked,
					"tcpi_lost", &tcpi_lost,

					"tcpi_retrans", &tcpi_retrans,
					"tcpi_retransmits", &tcpi_retransmits,
					"tcpi_fackets", &tcpi_fackets,
					"tcpi_reordering", &tcpi_reordering,
					"tcpi_rtt", &tcpi_rtt,

					"tcpi_rttvar", &tcpi_rttvar,
					"tcpi_rto", &tcpi_rto,
					"tcpi_backoff", &tcpi_backoff,
					"tcpi_ca_state", &tcpi_ca_state,
					"tcpi_snd_mss", &tcpi_snd_mss,

					"status", &report.status
				);
				xmlrpc_DECREF(rv);
#ifdef HAVE_UNSIGNED_LONG_LONG_INT
				report.bytes_read = ((long long)bytes_read_high << 32) + (uint32_t)bytes_read_low;
				report.bytes_written = ((long long)bytes_written_high << 32) + (uint32_t)bytes_written_low;
#else
				report.bytes_read = (uint32_t)bytes_read_low;
				report.bytes_written = (uint32_t)bytes_written_low;
#endif /* HAVE_UNSIGNED_LONG_LONG_INT */

				/* FIXME Kernel metrics (tcp_info). Other OS than
				 * Linux may not send valid values here. For
				 * the moment we don't care and handle this in
				 * the output/display routines. However, this
				 * do not work in heterogeneous environments */
				report.tcp_info.tcpi_snd_cwnd = tcpi_snd_cwnd;
				report.tcp_info.tcpi_snd_ssthresh = tcpi_snd_ssthresh;
				report.tcp_info.tcpi_unacked = tcpi_unacked;
				report.tcp_info.tcpi_sacked = tcpi_sacked;
				report.tcp_info.tcpi_lost = tcpi_lost;
				report.tcp_info.tcpi_retrans = tcpi_retrans;
				report.tcp_info.tcpi_retransmits = tcpi_retransmits;
				report.tcp_info.tcpi_fackets = tcpi_fackets;
				report.tcp_info.tcpi_reordering = tcpi_reordering;
				report.tcp_info.tcpi_rtt = tcpi_rtt;
				report.tcp_info.tcpi_rttvar = tcpi_rttvar;
				report.tcp_info.tcpi_rto = tcpi_rto;
				report.tcp_info.tcpi_backoff = tcpi_backoff;
				report.tcp_info.tcpi_ca_state = tcpi_ca_state;
				report.tcp_info.tcpi_snd_mss = tcpi_snd_mss;

				report.begin.tv_sec = begin_sec;
				report.begin.tv_nsec = begin_nsec;
				report.end.tv_sec = end_sec;
				report.end.tv_nsec = end_nsec;

				report_flow(&unique_servers[j], &report);
			}
		}
		xmlrpc_DECREF(resultP);

		if (has_more)
			goto has_more_reports;
	}
}

/* This function allots an report received from one daemon (identified
 * by server_url)  to the proper flow */
static void report_flow(const struct _daemon* daemon, struct _report* report)
{
	const char* server_url = daemon->server_url;
	int endpoint;
	int id;
	struct _cflow *f = NULL;

	/* Get matching flow for report */
	/* TODO Maybe just use compare daemon pointers? */
	for (id = 0; id < copt.num_flows; id++) {
		f = &cflow[id];

		for (endpoint = 0; endpoint < 2; endpoint++) {
			if (f->endpoint_id[endpoint] == report->id &&
			    !strcmp(server_url, f->endpoint[endpoint].daemon->server_url))
				goto exit_outer_loop;
		}
	}
exit_outer_loop:

	if (f->start_timestamp[endpoint].tv_sec == 0)
		f->start_timestamp[endpoint] = report->begin;

	if (report->type == FINAL) {
		DEBUG_MSG(LOG_DEBUG, "received final report for flow %d", id);
		/* Final report, keep it for later */
		free(f->final_report[endpoint]);
		f->final_report[endpoint] = malloc(sizeof(struct _report));
		*f->final_report[endpoint] = *report;

		if (!f->finished[endpoint]) {
			f->finished[endpoint] = 1;
			if (f->finished[1 - endpoint]) {
				active_flows--;
				DEBUG_MSG(LOG_DEBUG, "remaining active flows: "
					  "%d", active_flows);
#ifdef DEBUG
				assert(active_flows >= 0);
#endif /* DEBUG */
			}
		}
		return;
	}
	print_report(id, endpoint, report);
}

static void close_flows(void)
{
	xmlrpc_env env;
	xmlrpc_client *client;

	for (unsigned int id = 0; id < copt.num_flows; id++) {
		DEBUG_MSG(LOG_WARNING, "closing flow %u.", id);

		if (cflow[id].finished[SOURCE] && cflow[id].finished[DESTINATION])
			continue;

		/* We use new env and client, old one might be in fault condition */
		xmlrpc_env_init(&env);
		xmlrpc_client_create(&env, XMLRPC_CLIENT_NO_FLAGS, "Flowgrind", FLOWGRIND_VERSION, NULL, 0, &client);
		die_if_fault_occurred(&env);
		xmlrpc_env_clean(&env);

		for (unsigned int endpoint = 0; endpoint < 2; endpoint++) {
			xmlrpc_value * resultP = 0;

			if (cflow[id].endpoint_id[endpoint] == -1 ||
					cflow[id].finished[endpoint]) {
				/* Endpoint does not need closing */
				continue;
			}

			cflow[id].finished[endpoint] = 1;

			xmlrpc_env_init(&env);
			xmlrpc_client_call2f(&env, client,
				cflow[id].endpoint[endpoint].daemon->server_url,
				"stop_flow", &resultP, "({s:i})", "flow_id", cflow[id].endpoint_id[endpoint]);
			if (resultP)
				xmlrpc_DECREF(resultP);

			xmlrpc_env_clean(&env);
		}


		if (active_flows > 0)
			active_flows--;

		xmlrpc_client_destroy(client);
		DEBUG_MSG(LOG_WARNING, "closed flow %u.", id);
	}
}

/**
 * To show/hide intermediated interval report columns
 *
 * @param[in] visibility show/hide column
 * @param[in] nargs length of variable argument list
 * @param[in] ... column IDs
 * @see enum column_id
 */
static void set_column_visibility(bool visibility, unsigned int nargs, ...)
{
        va_list ap;
        enum column_id col_id;

        va_start(ap, nargs);
        while (nargs--) {
                col_id = va_arg(ap, enum column_id);
                column_info[col_id].state.visible = visibility;
        }
        va_end(ap);
}

/**
 * To set the unit the in header of intermediated interval report columns
 *
 * @param[in] unit unit of column header as string
 * @param[in] nargs length of variable argument list
 * @param[in] ... column IDs
 * @see enum column_id
 */
static void set_column_unit(const char *unit, unsigned int nargs, ...)
{
        va_list ap;
        enum column_id col_id;

        va_start(ap, nargs);
        while (nargs--) {
                col_id = va_arg(ap, enum column_id);
                column_info[col_id].header.unit = unit;
        }
        va_end(ap);
}

/* New output determines the number of digits before the comma */
static int det_column_size(double value)
{
	int i = 1;
	double dez = 10.0;

	if (value < 0)
		i++;
	while ((abs(value) / (dez - 1.0)) > 1.0) {
		i++;
		dez *= 10;
	}
	return i;
}

/* produces the string command for printf for the right number of digits and decimal part */
static char *create_output_str(int digits, int decimalPart)
{
	static char outstr[30] = {0};

	sprintf(outstr, "%%%d.%df", digits, decimalPart);
	return outstr;
}

static void create_column(char *strHead1Row, char *strHead2Row,
			  char *strDataRow, int column_id, double value,
			  int numDigitsDecimalPart, int *columnWidthChanged)
{
	unsigned int maxTooLongColumns = copt.num_flows * 5;
	int lengthData = 0;
	int lengthHead = 0;
	unsigned int columnSize = 0;
	char tempBuffer[50];
	struct _column *column = &column_info[column_id];
	char* number_formatstring;

	if (!column->state.visible)
		return;

	/* get max columnsize */
	if (copt.symbolic) {
		switch ((unsigned int)value) {
		case INT_MAX:
			lengthData = strlen("INT_MAX");
			break;
		case USHRT_MAX:
			lengthData = strlen("USHRT_MAX");
			break;
		case UINT_MAX:
			lengthData = strlen("UINT_MAX");
			break;
		default:
			lengthData = det_column_size(value) +
					numDigitsDecimalPart + 1;
		}
	} else {
		lengthData = det_column_size(value) +
				numDigitsDecimalPart + 1;
	}
	/* leading space */
	lengthData++;

	/* decimal point if necessary */
	if (numDigitsDecimalPart)
		lengthData++;

	lengthHead = MAX(strlen(column->header.name),
			 strlen(column->header.unit));
	columnSize = MAX(lengthData, lengthHead);

	/* check if columnsize has changed */
	if (column->state.last_width < columnSize) {
		/* column too small */
		*columnWidthChanged = 1;
		column->state.last_width = columnSize;
		column->state.oversized = 0;
	} else if (column->state.last_width > 1 + columnSize) {
		/* column too big */
		if (column->state.oversized >= maxTooLongColumns) {
			/* column too big for quite a while */
			*columnWidthChanged = 1;
			column->state.last_width = columnSize;
			column->state.oversized = 0;
		} else {
			(column->state.oversized)++;
		}
	} else {
		/* This size was needed, keep it */
		column->state.oversized = 0;
	}
	number_formatstring = create_output_str(column->state.last_width,
						numDigitsDecimalPart);

	/* create columns */

	/* output text for symbolic numbers */
	if (copt.symbolic) {
		switch ((int)value) {
		case INT_MAX:
			for (unsigned int a = lengthData;
			     a < MAX(columnSize, column->state.last_width);
			     a++)
				strcat(strDataRow, " ");
			strcat(strDataRow, " INT_MAX");
			break;
		case USHRT_MAX:
			for (unsigned int a = lengthData;
			     a < MAX(columnSize, column->state.last_width);
			     a++)
				strcat(strDataRow, " ");
			strcat(strDataRow, " USHRT_MAX");
			break;
		case UINT_MAX:
			for (unsigned int a = lengthData;
			     a < MAX(columnSize, column->state.last_width);
			     a++)
				strcat(strDataRow, " ");
			strcat(strDataRow, " UINT_MAX");
			break;
		default: /* number */
			sprintf(tempBuffer, number_formatstring, value);
			strcat(strDataRow, tempBuffer);
		}
	} else {
		sprintf(tempBuffer, number_formatstring, value);
		strcat(strDataRow, tempBuffer);
	}
	/* 1st header row */
	for (unsigned int a = column->state.last_width;
	     a > strlen(column->header.name); a--)
		strcat(strHead1Row, " ");
	strcat(strHead1Row, column->header.name);

	/* 2nd header row */
	for (unsigned int a = column->state.last_width;
	     a > strlen(column->header.unit); a--)
		strcat(strHead2Row, " ");
	strcat(strHead2Row, column->header.unit);
}

static void create_column_str(char *strHead1Row, char *strHead2Row,
			      char *strDataRow, int column_id,
			      char* value, int *columnWidthChanged)
{

	unsigned int maxTooLongColumns = copt.num_flows * 5;
	int lengthData = 0;
	int lengthHead = 0;
	unsigned int columnSize = 0;
	struct _column *column = &column_info[column_id];

	if (!column->state.visible)
		return;

	/* get max columnsize */
	lengthData = strlen(value);
	lengthHead = MAX(strlen(column->header.name),
			 strlen(column->header.unit));
	columnSize = MAX(lengthData, lengthHead) + 1;

	/* check if columnsize has changed */
	if (column->state.last_width < columnSize) {
		/* column too small */
		*columnWidthChanged = 1;
		column->state.last_width = columnSize;
		column->state.oversized = 0;
	} else if (column->state.last_width > 1 + columnSize) {
		/* column too big */
		if (column->state.oversized >= maxTooLongColumns) {
			/* column too big for quite a while */
			*columnWidthChanged = 1;
			column->state.last_width = columnSize;
			column->state.oversized = 0;
		} else {
			(column->state.oversized)++;
		}
	} else {
		/* This size was needed, keep it */
		column->state.oversized = 0;
	}

	/* create columns */
	for (unsigned int a = lengthData+1; a < columnSize; a++)
		strcat(strDataRow, " ");
	strcat(strDataRow, value);

	/* 1st header row */
	for (unsigned int a = column->state.last_width;
	     a > strlen(column->header.name) + 1; a--)
		strcat(strHead1Row, " ");
	strcat(strHead1Row, column->header.name);

	/* 2nd header Row */
	for (unsigned int a = column->state.last_width;
	     a > strlen(column->header.unit) + 1; a--)
		strcat(strHead2Row, " ");
	strcat(strHead2Row, column->header.unit);
}

/* Output a single report (with header if width has changed */
static char *create_output(char hash, int id, int type, double begin, double end,
		   double throughput, double transac,
		   unsigned int request_blocks, unsigned int response_blocks,
		   double rttmin, double rttavg, double rttmax,
		   double iatmin, double iatavg, double iatmax,
		   double delaymin, double delayavg, double delaymax,
		   unsigned int cwnd, unsigned int ssth, unsigned int uack,
		   unsigned int sack, unsigned int lost, unsigned int reor,
		   unsigned int retr, unsigned int tret, unsigned int fack,
		   double linrtt, double linrttvar, double linrto,
		   unsigned int backoff, int ca_state, int snd_mss,  int pmtu,
		   char* status)
{
	int columnWidthChanged = 0;
	static int counter = 0;

	/* Create Row + Header */
	char dataString[250];
	char headerString1[250];
	char headerString2[250];
	static char outputString[1000];
	char tmp[100];

	/* output string
	param # + flow_id */
	if (hash)
		sprintf(dataString, "#");

	if (type)
		sprintf(dataString, "D%3d", id);
	else
		sprintf(dataString, "S%3d", id);

	strcpy(headerString1, column_info[COL_FLOW_ID].header.name);
	strcpy(headerString2, column_info[COL_FLOW_ID].header.unit);

	if (ca_state == TCP_CA_Open)
		strcpy(tmp, "open");
	else if (ca_state == TCP_CA_Disorder)
		strcpy(tmp, "disorder");
	else if (ca_state == TCP_CA_CWR)
		strcpy(tmp, "cwr");
	else if (ca_state == TCP_CA_Recovery)
		strcpy(tmp, "recover");
	else if (ca_state == TCP_CA_Loss)
		strcpy(tmp, "loss");
	else
		strcpy(tmp, "unknown");

	create_column(headerString1, headerString2, dataString, COL_BEGIN,
		      begin, 3, &columnWidthChanged);
	create_column(headerString1, headerString2, dataString, COL_END,
		      end, 3, &columnWidthChanged);
	create_column(headerString1, headerString2, dataString, COL_THROUGH,
		      throughput, 6, &columnWidthChanged);
	create_column(headerString1, headerString2, dataString, COL_TRANSAC,
		      transac, 2, &columnWidthChanged);
	create_column(headerString1, headerString2, dataString, COL_BLOCK_REQU,
		      request_blocks, 0, &columnWidthChanged);
	create_column(headerString1, headerString2, dataString, COL_BLOCK_RESP,
		      response_blocks, 0, &columnWidthChanged);
	create_column(headerString1, headerString2, dataString, COL_RTT_MIN,
		      rttmin, 3, &columnWidthChanged);
	create_column(headerString1, headerString2, dataString, COL_RTT_AVG,
		      rttavg, 3, &columnWidthChanged);
	create_column(headerString1, headerString2, dataString, COL_RTT_MAX,
		      rttmax, 3, &columnWidthChanged);
	create_column(headerString1, headerString2, dataString, COL_IAT_MIN,
		      iatmin, 3, &columnWidthChanged);
	create_column(headerString1, headerString2, dataString, COL_IAT_AVG,
		      iatavg, 3, &columnWidthChanged);
	create_column(headerString1, headerString2, dataString, COL_IAT_MAX,
		      iatmax, 3, &columnWidthChanged);
	create_column(headerString1, headerString2, dataString, COL_DLY_MIN,
		      delaymin, 3, &columnWidthChanged);
	create_column(headerString1, headerString2, dataString, COL_DLY_AVG,
		      delayavg, 3, &columnWidthChanged);
	create_column(headerString1, headerString2, dataString, COL_DLY_MAX,
		      delaymax, 3, &columnWidthChanged);
	create_column(headerString1, headerString2, dataString, COL_TCP_CWND,
		      cwnd, 0, &columnWidthChanged);
	create_column(headerString1, headerString2, dataString, COL_TCP_SSTH,
		      ssth, 0, &columnWidthChanged);
	create_column(headerString1, headerString2, dataString, COL_TCP_UACK,
		      uack, 0, &columnWidthChanged);
	create_column(headerString1, headerString2, dataString, COL_TCP_SACK,
		      sack, 0, &columnWidthChanged);
	create_column(headerString1, headerString2, dataString, COL_TCP_LOST,
		      lost, 0, &columnWidthChanged);
	create_column(headerString1, headerString2, dataString, COL_TCP_RETR,
		      retr, 0, &columnWidthChanged);
	create_column(headerString1, headerString2, dataString, COL_TCP_TRET,
		      tret, 0, &columnWidthChanged);
	create_column(headerString1, headerString2, dataString, COL_TCP_FACK,
		      fack, 0, &columnWidthChanged);
	create_column(headerString1, headerString2, dataString, COL_TCP_REOR,
		      reor, 0, &columnWidthChanged);
	create_column(headerString1, headerString2, dataString, COL_TCP_BKOF,
		      backoff, 0, &columnWidthChanged);
	create_column(headerString1, headerString2, dataString, COL_TCP_RTT,
		      linrtt, 1, &columnWidthChanged);
	create_column(headerString1, headerString2, dataString, COL_TCP_RTTVAR,
		      linrttvar, 1, &columnWidthChanged);
	create_column(headerString1, headerString2, dataString, COL_TCP_RTO,
		      linrto, 1, &columnWidthChanged);
	create_column_str(headerString1, headerString2, dataString,
			  COL_TCP_CA_STATE, tmp, &columnWidthChanged);
	create_column(headerString1, headerString2, dataString, COL_SMSS,
		      snd_mss, 0, &columnWidthChanged);
	create_column(headerString1, headerString2, dataString, COL_PMTU,
		      pmtu, 0, &columnWidthChanged);
#ifdef DEBUG
	create_column_str(headerString1, headerString2, dataString, COL_STATUS,
			  status, &columnWidthChanged);
#else
	UNUSED_ARGUMENT(status);
#endif /* DEBUG */

	/* newline */
	strcat(headerString1, "\n");
	strcat(headerString2, "\n");
	strcat(dataString, "\n");
	/* output string end */
	if (columnWidthChanged > 0 || (counter % 25) == 0) {
		strcpy(outputString, headerString1);
		strcat(outputString, headerString2);
		strcat(outputString, dataString);
	} else {
		strcpy(outputString, dataString);
	}
	counter++;

	return outputString;
}

inline static double scale_thruput(double thruput)
{
        if (copt.mbyte)
                return thruput / (1<<20);
        return thruput / 1e6 * (1<<3);
}

static void print_report(int id, int endpoint, struct _report* r)
{

	double min_rtt = r->rtt_min;
	double max_rtt = r->rtt_max;
	double avg_rtt;
	double min_iat = r->iat_min;
	double max_iat = r->iat_max;
	double avg_iat;
	double min_delay = r->delay_min;
	double max_delay = r->delay_max;
	double avg_delay;

	char comment_buffer[100] = " (";
	char report_buffer[4000] = "";

	#define COMMENT_CAT(s) do { if (strlen(comment_buffer) > 2) \
		strncat(comment_buffer, "/", sizeof(comment_buffer)-1); \
		strncat(comment_buffer, (s), sizeof(comment_buffer)-1); }while(0);

	if (r->response_blocks_read && r->rtt_sum)
		avg_rtt = r->rtt_sum / (double)(r->response_blocks_read);
	else
		min_rtt = max_rtt = avg_rtt = INFINITY;

	if (r->request_blocks_read && r->iat_sum)
		avg_iat = r->iat_sum / (double)(r->request_blocks_read);
	else
		min_iat = max_iat = avg_iat = INFINITY;

	if (r->request_blocks_read && r->delay_sum)
		avg_delay = r->delay_sum / (double)(r->request_blocks_read);
	else
		min_delay = max_delay = avg_delay = INFINITY;

#ifdef DEBUG
	if (cflow[id].finished[endpoint]) {
		COMMENT_CAT("stopped")
	} else {
		char tmp[2];

		/* Write status */
		switch (r->status & 0xFF) {
		case 'd':
		case 'l':
		case 'o':
		case 'f':
		case 'c':
		case 'n':
			tmp[0] = (char)(r->status & 0xFF);
			tmp[1] = 0;
			COMMENT_CAT(tmp);
			break;
		default:
			COMMENT_CAT("u");
			break;
		}

		/* Read status */
		switch (r->status >> 8) {
		case 'd':
		case 'l':
		case 'o':
		case 'f':
		case 'c':
		case 'n':
			tmp[0] = (char)(r->status >> 8);
			tmp[1] = 0;
			COMMENT_CAT(tmp);
			break;
		default:
			COMMENT_CAT("u");
			break;
		}
	}
#endif /* DEBUG */
	strncat(comment_buffer, ")", sizeof(comment_buffer) - strlen(comment_buffer) - 1);
	if (strlen(comment_buffer) == 2)
		comment_buffer[0] = '\0';

	char rep_string[4000];
	double diff_first_last =
		time_diff(&cflow[id].start_timestamp[endpoint], &r->begin);
	double diff_first_now =
		time_diff(&cflow[id].start_timestamp[endpoint], &r->end);
	double thruput = scale_thruput((double)r->bytes_written /
				       (diff_first_now - diff_first_last));
	double transac = (double)r->response_blocks_read /
			 (diff_first_now - diff_first_last);

	strcpy(rep_string,
	       create_output(0, id, endpoint, diff_first_last, diff_first_now,
		             thruput, transac,
			     (unsigned int)r->request_blocks_written,
			     (unsigned int)r->response_blocks_written,
			     min_rtt * 1e3, avg_rtt * 1e3, max_rtt * 1e3,
			     min_iat * 1e3, avg_iat * 1e3, max_iat * 1e3,
			     min_delay * 1e3, avg_delay * 1e3, max_delay * 1e3,
			     (unsigned int)r->tcp_info.tcpi_snd_cwnd,
			     (unsigned int)r->tcp_info.tcpi_snd_ssthresh,
			     (unsigned int)r->tcp_info.tcpi_unacked,
			     (unsigned int)r->tcp_info.tcpi_sacked,
			     (unsigned int)r->tcp_info.tcpi_lost,
			     (unsigned int)r->tcp_info.tcpi_reordering,
			     (unsigned int)r->tcp_info.tcpi_retrans,
			     (unsigned int)r->tcp_info.tcpi_retransmits,
			     (unsigned int)r->tcp_info.tcpi_fackets,
			     (double)r->tcp_info.tcpi_rtt / 1e3,
			     (double)r->tcp_info.tcpi_rttvar / 1e3,
			     (double)r->tcp_info.tcpi_rto / 1e3,
			     (unsigned int)r->tcp_info.tcpi_backoff,
			     r->tcp_info.tcpi_ca_state,
			     (unsigned int)r->tcp_info.tcpi_snd_mss,
			     r->pmtu, comment_buffer));
	strncpy(report_buffer, rep_string, sizeof(report_buffer));
	report_buffer[sizeof(report_buffer) - 1] = 0;
	log_output(report_buffer);
}

static char *guess_topology (int mtu)
{
	/* Mapping of common MTU sizes to network technologies */
	struct _mtu_hint {
		int mtu;
		char *topology;
	};

	static const struct _mtu_hint mtu_hints[] = {
		{65535,	"Hyperchannel"},		/* RFC1374 */
		{17914, "16 MB/s Token Ring"},
		{16436, "Linux Loopback device"},
		{16384, "FreeBSD Loopback device"},
		{16352, "Darwin Loopback device"},
		{9000, "Gigabit Ethernet (Jumboframes)"},
		{8166, "802.4 Token Bus"},		/* RFC1042 */
		{4464, "4 MB/s Token Ring"},
		{4352, "FDDI"},				/* RFC1390 */
		{1500, "Ethernet/PPP"},			/* RFC894, RFC1548 */
		{1492, "PPPoE"},			/* RFC2516 */
		{1472, "IP-in-IP"},			/* RFC1853 */
		{1280, "IPv6 Tunnel"},			/* RFC4213 */
		{1006, "SLIP"},				/* RFC1055 */
		{576,  "X.25 & ISDN"},			/* RFC1356 */
		{296,  "PPP (low delay)"},
	};

	for (unsigned int i = 0;
	     i < sizeof(mtu_hints) / sizeof(struct _mtu_hint); i++)
		if (mtu == mtu_hints[i].mtu)
			return mtu_hints[i].topology;
	return "unknown";
}

static void report_final(void)
{
	char header_buffer[600] = "";
	char header_nibble[600] = "";

	for (int id = 0; id < copt.num_flows; id++) {

#define CAT(fmt, args...) do {\
	snprintf(header_nibble, sizeof(header_nibble), fmt, ##args); \
	strncat(header_buffer, header_nibble, sizeof(header_buffer) - strlen(header_buffer) - 1); } while (0)
#define CATC(fmt, args...) CAT(", "fmt, ##args)

		log_output("\n");

		for (int endpoint = 0; endpoint < 2; endpoint++) {
			header_buffer[0] = 0;

			CAT("#% 4d %s:", id, endpoint ? "D" : "S");

			CAT(" %s", cflow[id].endpoint[endpoint].test_address);
			if (strcmp(cflow[id].endpoint[endpoint].daemon->server_name,
				   cflow[id].endpoint[endpoint].test_address) != 0)
				CAT("/%s", cflow[id].endpoint[endpoint].daemon->server_name);
			if (cflow[id].endpoint[endpoint].daemon->server_port != DEFAULT_LISTEN_PORT)
				CAT(":%d", cflow[id].endpoint[endpoint].daemon->server_port);
			CAT(" (%s %s)", cflow[id].endpoint[endpoint].daemon->os_name,
					cflow[id].endpoint[endpoint].daemon->os_release);

			CATC("random seed: %u", cflow[id].random_seed);

			if (cflow[id].final_report[endpoint]) {

				CATC("sbuf = %d/%d, rbuf = %d/%d (real/req)",
					cflow[id].endpoint[endpoint].send_buffer_size_real,
					cflow[id].settings[endpoint].requested_send_buffer_size,
					cflow[id].endpoint[endpoint].receive_buffer_size_real,
					cflow[id].settings[endpoint].requested_read_buffer_size);


				/* SMSS, Path MTU, Interface MTU */
				if (cflow[id].final_report[endpoint]->tcp_info.tcpi_snd_mss > 0)
					CATC("SMSS = %d", cflow[id].final_report[endpoint]->tcp_info.tcpi_snd_mss);
				if (cflow[id].final_report[endpoint]->pmtu > 0)
					CATC("Path MTU = %d", cflow[id].final_report[endpoint]->pmtu);
				if (cflow[id].final_report[endpoint]->imtu > 0)
					CATC("Interface MTU = %d (%s)", cflow[id].final_report[endpoint]->imtu,
						guess_topology(cflow[id].final_report[endpoint]->imtu));

				if (cflow[id].settings[endpoint].cc_alg[0])
					CATC("cc = %s", cflow[id].settings[endpoint].cc_alg);


				double thruput_read, thruput_written, transactions_per_sec;
				double report_time, report_delta_write = 0, report_delta_read = 0, duration_read, duration_write;

				/* calculate time */
				report_time = time_diff(&cflow[id].final_report[endpoint]->begin, &cflow[id].final_report[endpoint]->end);
				if (cflow[id].settings[endpoint].duration[WRITE])
					report_delta_write = report_time - cflow[id].settings[endpoint].duration[WRITE] - cflow[id].settings[endpoint].delay[SOURCE];
				if (cflow[id].settings[endpoint].duration[READ])
					report_delta_read = report_time - cflow[id].settings[endpoint].duration[READ] - cflow[id].settings[endpoint].delay[DESTINATION];

				/* calculate delta target vs real report time */
				duration_write = cflow[id].settings[endpoint].duration[WRITE] + report_delta_write;
				duration_read = cflow[id].settings[endpoint].duration[READ] + report_delta_read;

				if (cflow[id].settings[endpoint].duration[WRITE])
					CATC("flow duration = %.3fs/%.3fs (real/req)",
						duration_write,
						cflow[id].settings[endpoint].duration[WRITE]);

				if (cflow[id].settings[endpoint].delay[WRITE])
				       CATC("write delay = %.3fs", cflow[id].settings[endpoint].delay[WRITE]);

				if (cflow[id].settings[endpoint].delay[READ])
				       CATC("read delay = %.3fs", cflow[id].settings[endpoint].delay[READ]);

				/* calucate throughput */
				thruput_read = cflow[id].final_report[endpoint]->bytes_read / MAX(duration_read, duration_write);
				if (isnan(thruput_read))
					thruput_read = 0.0;

				thruput_written = cflow[id].final_report[endpoint]->bytes_written / MAX(duration_read, duration_write);
				if (isnan(thruput_written))
					thruput_written = 0.0;

				thruput_read = scale_thruput(thruput_read);
				thruput_written = scale_thruput(thruput_written);

				if (copt.mbyte)
					CATC("through = %.6f/%.6fMbyte/s (out/in)", thruput_written, thruput_read);
				else
					CATC("through = %.6f/%.6fMbit/s (out/in)", thruput_written, thruput_read);

				/* transactions */
				transactions_per_sec = cflow[id].final_report[endpoint]->response_blocks_read / MAX(duration_read, duration_write);
				if (isnan(transactions_per_sec))
					transactions_per_sec = 0.0;
				if (transactions_per_sec)
					CATC("transactions/s = %.2f", transactions_per_sec);
				/* blocks */
				if (cflow[id].final_report[endpoint]->request_blocks_written || cflow[id].final_report[endpoint]->request_blocks_read)
					CATC("request blocks = %u/%u (out/in)",
					cflow[id].final_report[endpoint]->request_blocks_written,
					cflow[id].final_report[endpoint]->request_blocks_read);

				if (cflow[id].final_report[endpoint]->response_blocks_written || cflow[id].final_report[endpoint]->response_blocks_read)
					CATC("response blocks = %u/%u (out/in)",
					cflow[id].final_report[endpoint]->response_blocks_written,
					cflow[id].final_report[endpoint]->response_blocks_read);
				/* rtt */
				if (cflow[id].final_report[endpoint]->response_blocks_read) {
					double min_rtt = cflow[id].final_report[endpoint]->rtt_min;
					double max_rtt = cflow[id].final_report[endpoint]->rtt_max;
					double avg_rtt = cflow[id].final_report[endpoint]->rtt_sum /
						(double)(cflow[id].final_report[endpoint]->response_blocks_read);
					CATC("RTT = %.3f/%.3f/%.3f (min/avg/max)",
					     min_rtt*1e3, avg_rtt*1e3, max_rtt*1e3);
				}
				/* iat */
				if (cflow[id].final_report[endpoint]->request_blocks_read) {
					double min_iat = cflow[id].final_report[endpoint]->iat_min;
					double max_iat = cflow[id].final_report[endpoint]->iat_max;
					double avg_iat = cflow[id].final_report[endpoint]->iat_sum /
						(double)(cflow[id].final_report[endpoint]->request_blocks_read);
					CATC("IAT = %.3f/%.3f/%.3f (min/avg/max)",
					     min_iat*1e3, avg_iat*1e3, max_iat*1e3);
				}
				/* delay */
				if (cflow[id].final_report[endpoint]->request_blocks_read) {
					double min_delay = cflow[id].final_report[endpoint]->delay_min;
					double max_delay = cflow[id].final_report[endpoint]->delay_max;
					double avg_delay = cflow[id].final_report[endpoint]->delay_sum /
						(double)(cflow[id].final_report[endpoint]->request_blocks_read);
					CATC("DLY = %.3f/%.3f/%.3f (min/avg/max)",
					     min_delay*1e3, avg_delay*1e3, max_delay*1e3);
				}

				free(cflow[id].final_report[endpoint]);

			} else {
				CATC("ERR: no final report received");
			}
			if (cflow[id].settings[endpoint].write_rate_str)
				CATC("rate = %s", cflow[id].settings[endpoint].write_rate_str);
			if (cflow[id].settings[endpoint].elcn)
				CATC("ELCN %s", cflow[id].settings[endpoint].elcn == 1 ? "enabled" : "disabled");
			if (cflow[id].settings[endpoint].cork)
				CATC("TCP_CORK");
			if (cflow[id].settings[endpoint].pushy)
				CATC("PUSHY");
			if (cflow[id].settings[endpoint].nonagle)
				CATC("TCP_NODELAY");
			if (cflow[id].settings[endpoint].mtcp)
				CATC("TCP_MTCP");
			if (cflow[id].settings[endpoint].dscp)
				CATC("dscp = 0x%02x", cflow[id].settings[endpoint].dscp);
			if (cflow[id].late_connect)
				CATC("late connecting");
			if (cflow[id].shutdown)
				CATC("calling shutdown");

			CAT("\n");
			log_output(header_buffer);
		}
	}
}

/* Finds the daemon (or creating a new one) for a given server_url,
 * uses global static unique_servers variable for storage */
static struct _daemon * get_daemon_by_url(const char* server_url,
					  const char* server_name,
					  unsigned short server_port)
{
	/* If we have already a daemon for this URL return a pointer to it */
	for (unsigned int i = 0; i < num_unique_servers; i++) {
		if (!strcmp(unique_servers[i].server_url, server_url))
			return &unique_servers[i];
	}
	/* didn't find anything, seems to be a new one */
	memset(&unique_servers[num_unique_servers], 0, sizeof(struct _daemon));
	strcpy(unique_servers[num_unique_servers].server_url, server_url);
	strcpy(unique_servers[num_unique_servers].server_name, server_name);
	unique_servers[num_unique_servers].server_port = server_port;
	return &unique_servers[num_unique_servers++];
}

static void parse_trafgen_option(char *params, int flow_id, int endpoint_id)
{
	int rc;
	double param1 = 0, param2 = 0, unused;
	char typechar, distchar;
	enum distributions distr = CONSTANT;

	rc = sscanf(params, "%c:%c:%lf:%lf:%lf", &typechar, &distchar, &param1, &param2, &unused);
	if (rc != 3 && rc != 4) {
		errx("malformed traffic generation parameters");
		usage(EXIT_FAILURE);
	}

	switch (distchar) {
	case 'N':
		distr = NORMAL;
		if (!param1 || !param2) {
			errx("normal distribution needs two non-zero "
			     "parameters");
			usage(EXIT_FAILURE);
		}
		break;
	case 'W':
		distr = WEIBULL;
		if (!param1 || !param2) {
			errx("weibull distribution needs two non-zero "
			     "parameters");
			usage(EXIT_FAILURE);
		}
		break;
	case 'U':
		distr = UNIFORM;
		if  (param1 <= 0 || param2 <= 0 || (param1 > param2)) {
			errx("uniform distribution needs two positive "
			     "parameters");
			usage(EXIT_FAILURE);
		}
		break;
	case 'E':
		distr = EXPONENTIAL;
		if (param1 <= 0) {
			errx("exponential value needs one positive "
			     "paramters");
			usage(EXIT_FAILURE);
		}
		break;
	case 'P':
		distr = PARETO;
		if (!param1 || !param2) {
			errx("pareto distribution needs two non-zero "
			     "parameters");
			usage(EXIT_FAILURE);
		}
		break;
	case 'L':
		distr = LOGNORMAL;
		if (!param1 || !param2) {
			errx("lognormal distribution needs two "
			     "non-zero parameters");
			usage(EXIT_FAILURE);
		}
		break;
	case 'C':
		distr = CONSTANT;
		if (param1 <= 0) {
			errx("constant value needs one positive "
			     "paramters");
			usage(EXIT_FAILURE);
		}
		break;
	default:
		errx("syntax error in traffic generation option: %c "
		     "is not a distribution", distchar);
		usage(EXIT_FAILURE);
	}

	switch (typechar) {
	case 'p':
		cflow[flow_id].settings[endpoint_id].response_trafgen_options.distribution = distr;
		cflow[flow_id].settings[endpoint_id].response_trafgen_options.param_one = param1;
		cflow[flow_id].settings[endpoint_id].response_trafgen_options.param_two = param2;
		break;
	case 'q':
		cflow[flow_id].settings[endpoint_id].request_trafgen_options.distribution = distr;
		cflow[flow_id].settings[endpoint_id].request_trafgen_options.param_one = param1;
		cflow[flow_id].settings[endpoint_id].request_trafgen_options.param_two = param2;
		break;
	case 'g':
		cflow[flow_id].settings[endpoint_id].interpacket_gap_trafgen_options.distribution = distr;
		cflow[flow_id].settings[endpoint_id].interpacket_gap_trafgen_options.param_one = param1;
		cflow[flow_id].settings[endpoint_id].interpacket_gap_trafgen_options.param_two = param2;
		break;
	}
	/* sanity check for max block size */
	for (int i = 0; i < 2; i++) {
		if (distr == CONSTANT && cflow[flow_id].settings[i].maximum_block_size < param1)
			cflow[flow_id].settings[i].maximum_block_size = param1;
		if (distr == UNIFORM && cflow[flow_id].settings[i].maximum_block_size < param2)
			cflow[flow_id].settings[i].maximum_block_size = param2;
	}
}

/**
 * Parse argument for option -R, which specifies the rate the endpoint will send
 *
 * @param[in] arg argument for option -R in form of #.#(z|k|M|G)(b|B|o)
 * @param[in] flow_id id of the flow for which flow to parse
 * @param[in] endpoint_id endpoint to parse for
 */
static void parse_rate_option(char *arg, int flow_id, int endpoint_id) {
	char unit = 0, type = 0;
	double optdouble = 0.0;
	/* last %c for catching wrong input... this is not nice. */
	int rc = sscanf(arg, "%lf%c%c%c",
			&optdouble, &unit, &type, &unit);
	if (rc < 1 || rc > 4) {
		errx("malformed rate for flow %u", flow_id);
		usage(EXIT_FAILURE);
	}

	if (optdouble == 0.0) {
		cflow[flow_id].settings[endpoint_id].write_rate_str = NULL;
		usage(EXIT_FAILURE);
	}

	switch (unit) {
	case 0:
	case 'z':
		break;

	case 'k':
		optdouble *= 1<<10;
		break;

	case 'M':
		optdouble *= 1<<20;
		break;

	case 'G':
		optdouble *= 1<<30;
		break;

	default:
		errx("illegal unit specifier in rate of flow %u", flow_id);
		usage(EXIT_FAILURE);
	}

	if (type != 'b' && type != 'B') {
		errx("illegal type specifier (either 'b' or 'B') for flow %u", flow_id);
		usage(EXIT_FAILURE);
	}	
	if (type == 'b')
		optdouble /=  8;

	if (optdouble > 5e9)
		warnx("rate of flow %d too high", flow_id);

	cflow[flow_id].settings[endpoint_id].write_rate_str = strdup(arg);
	cflow[flow_id].settings[endpoint_id].write_rate = optdouble;
}

/**
 * Parse argument for option -H, which specifies the endpoints of a flow
 *
 * @param[in] arg argument for option -H in form of HOST[/CONTROL[:PORT]]
 *		    - HOST: test address where the actual test connection goes to
 *		    - CONTROL: RPC address, where this program connects to
 *		    - PORT: port for the control connection
 * @param[in] endpoint flow-endpoint to write to
 */
static void parse_host_option(char* arg, struct _flow_endpoint* endpoint) {
	struct sockaddr_in6 source_in6;
	source_in6.sin6_family = AF_INET6;
	struct _daemon* daemon;
	char url[1000];
	int port = DEFAULT_LISTEN_PORT;
	bool extra_rpc = false;
	bool is_ipv6 = false;
	char *sepptr, *rpc_address = 0;

	/* RPC address */
	sepptr = strchr(arg, '/');
	if (sepptr) {
		*sepptr = '\0';
		rpc_address = sepptr + 1;
		extra_rpc = true;
	} else {
		rpc_address = arg;
	}

	/* IPv6 Address? */
	if (strchr(arg, ':')) {
		if (inet_pton(AF_INET6, arg, (char*)&source_in6.sin6_addr) <= 0) {
			errx("invalid IPv6 address "
			     "'%s' for test connection", arg);
			usage(EXIT_FAILURE);
		}
		if (!extra_rpc)
			is_ipv6 = true;
	}

	if (extra_rpc) {
		/* Now it's getting tricky... */
		/* 1st case: IPv6 with port, e.g. "[a:b::c]:5999"  */
		if ((sepptr = strchr(rpc_address, ']'))) {
			is_ipv6 = true;
			*sepptr = '\0';
			if (rpc_address[0] == '[')
				rpc_address++;
			sepptr++;
			if (sepptr != '\0' && *sepptr == ':')
				sepptr++;
			port = atoi(sepptr);
		} else if ((sepptr = strchr(rpc_address, ':'))) {
			/* 2nd case: IPv6 without port, e.g. "a:b::c"  */
			if (strchr(sepptr+1, ':')) {
				is_ipv6 = true;
			} else {
			/* 3rd case: IPv4 or name with port 1.2.3.4:5999 */
				*sepptr = '\0';
				sepptr++;
				if ((*sepptr != '\0') && (*sepptr == ':'))
						sepptr++;
				port = atoi(sepptr);
			}
		}
		if (is_ipv6 && (inet_pton(AF_INET6, arg,
			(char*)&source_in6.sin6_addr) <= 0)) {
			errx("invalid IPv6 address '%s' for RPC connection", arg);
			usage(EXIT_FAILURE);
		}
		if (port < 1 || port > 65535) {
			errx("invalid port for RPC connection");
			usage(EXIT_FAILURE);
		}
	}

	if (!*arg) {
		errx("no test host given in argument");
		usage(EXIT_FAILURE);
	}
	if (is_ipv6)
		sprintf(url, "http://[%s]:%d/RPC2", rpc_address, port);
	else
		sprintf(url, "http://%s:%d/RPC2", rpc_address, port);

	daemon = get_daemon_by_url(url, rpc_address, port);
	endpoint->daemon = daemon;
	strcpy(endpoint->test_address, arg);
}

/* Parse flow specific options given on the cmdline */
static void parse_flow_option(int ch, char* arg, int flow_id, int endpoint_id) {
	int rc = 0;
	unsigned optunsigned = 0;
	double optdouble = 0.0;

	struct _flow_endpoint* endpoint = &cflow[flow_id].endpoint[endpoint_id];
	struct _flow_settings* settings = &cflow[flow_id].settings[endpoint_id];

	switch (ch) {
	/* flow options w/o endpoint identifier */
	case 'E':
		cflow[flow_id].byte_counting = 1;
		break;
	case 'I':
		SHOW_COLUMNS(COL_DLY_MIN, COL_DLY_AVG, COL_DLY_MAX);
		break;
	case 'J':
		rc = sscanf(arg, "%u", &optunsigned);
		if (rc != 1) {
			errx("random seed must be a valid unsigned integer");
			usage(EXIT_FAILURE);
		}
		cflow[flow_id].random_seed = optunsigned;
		break;
	case 'L':
		cflow[flow_id].late_connect = 1;
		break;
	case 'N':
		cflow[flow_id].shutdown = 1;
		break;
	case 'Q':
		cflow[flow_id].summarize_only = 1;
		break;
	/* flow options w/ endpoint identifier */
	case 'G':
		parse_trafgen_option(arg, flow_id, endpoint_id);
		break;
	case 'A':
		SHOW_COLUMNS(COL_RTT_MIN, COL_RTT_AVG, COL_RTT_MAX);
		settings->response_trafgen_options.distribution = CONSTANT;
		settings->response_trafgen_options.param_one = MIN_BLOCK_SIZE;
		break;
	case 'B':
		rc = sscanf(arg, "%u", &optunsigned);
		if (rc != 1) {
			errx("send buffer size must be a positive "
			     "integer (in bytes)");
			usage(EXIT_FAILURE);
		}
		settings->requested_send_buffer_size = optunsigned;
		break;
	case 'C':
		settings->flow_control= 1;
		break;
	case 'D':
		rc = sscanf(arg, "%x", &optunsigned);
		if (rc != 1 || (optunsigned & ~0x3f)) {
			errx("malformed differentiated service code point");
			usage(EXIT_FAILURE);
		}
		settings->dscp = optunsigned;
		break;
	case 'H':
		parse_host_option(arg, endpoint);
		break;
	case 'M':
		settings->traffic_dump = 1;
		break;
	case 'O':
		if (!*arg) {
			errx("-O requires a value for each given endpoint");
			usage(EXIT_FAILURE);
		}

		if (!strcmp(arg, "TCP_CORK")) {
			settings->cork = 1;
		} else if (!strcmp(arg, "TCP_ELCN")) {
			settings->elcn = 1;
		} else if (!strcmp(arg, "TCP_LCD")) {
			settings->lcd = 1;
		} else if (!strcmp(arg, "TCP_MTCP")) {
			settings->mtcp = 1;
		} else if (!strcmp(arg, "TCP_NODELAY")) {
			settings->nonagle = 1;
		} else if (!strcmp(arg, "ROUTE_RECORD")) {
			settings->route_record = 1;
		/* keep TCP_CONG_MODULE for backward compatibility */
		} else if (!memcmp(arg, "TCP_CONG_MODULE=", 16)) {
			if (strlen(arg + 16) >= sizeof(cflow[0].settings[SOURCE].cc_alg)) {
				errx("too large string for TCP_CONG_MODULE value");
				usage(EXIT_FAILURE);
			}
			strcpy(settings->cc_alg, arg + 16);
		} else if (!memcmp(arg, "TCP_CONGESTION=", 15)) {
			if (strlen(arg + 16) >= sizeof(cflow[0].settings[SOURCE].cc_alg)) {
				errx("too large string for TCP_CONGESTION value");
				usage(EXIT_FAILURE);
			}
			strcpy(settings->cc_alg, arg + 15);
		} else if (!strcmp(arg, "SO_DEBUG")) {
			settings->so_debug = 1;
		} else if (!strcmp(arg, "IP_MTU_DISCOVER")) {
			settings->ipmtudiscover = 1;
		} else {
			errx("unknown socket option or socket option "
			     "not implemented for endpoint");
			usage(EXIT_FAILURE);
		}
		break;
	case 'P':
		settings->pushy = 1;
		break;
	case 'R':
		if (!*arg) {
			errx("-R requires a value for each given endpoint");
			usage(EXIT_FAILURE);
		}
		parse_rate_option(arg, flow_id, endpoint_id);
		break;
	case 'S':
		rc = sscanf(arg, "%u", &optunsigned);
		settings->request_trafgen_options.distribution = CONSTANT;
		settings->request_trafgen_options.param_one = optunsigned;
		for (int id = 0; id < MAX_FLOWS; id++) {
			for (int i = 0; i < 2; i++) {
				if ((signed)optunsigned > cflow[id].settings[i].maximum_block_size)
					cflow[id].settings[i].maximum_block_size = (signed)optunsigned;
			}
		}
		break;
	case 'T':
		rc = sscanf(arg, "%lf", &optdouble);
		if (rc != 1) {
			errx("malformed flow duration");
			usage(EXIT_FAILURE);
		}
		settings->duration[WRITE] = optdouble;
		break;
	case 'U':
		rc = sscanf(arg, "%u", &optunsigned);
		if (rc != 1) {
			errx("block size must be a positive integer");
			usage(EXIT_FAILURE);
		}
		settings->maximum_block_size = optunsigned;
		break;
	case 'W':
		rc = sscanf(arg, "%u", &optunsigned);
		if (rc != 1) {
			errx("receive buffer size (advertised window) "
			     "must be a positive integer (in bytes)");
			usage(EXIT_FAILURE);
		}
		settings->requested_read_buffer_size = optunsigned;
		break;
	case 'Y':
		rc = sscanf(arg, "%lf", &optdouble);
		if (rc != 1 || optdouble < 0) {
			errx("delay must be a non-negativ number (in seconds)");
			usage(EXIT_FAILURE);
		}
		settings->delay[WRITE] = optdouble;
		break;
	}
}

/**
 * Parse argument for option -c, which hides/shows intermediated interval
 * report columns
 *
 * @param[in] arg argument for option -c
 */
static void parse_colon_option(char *arg)
{
	/* To make it easy (independed of default values), hide all colons */
	HIDE_COLUMNS(COL_BEGIN, COL_END, COL_THROUGH, COL_TRANSAC,
		     COL_BLOCK_REQU, COL_BLOCK_RESP, COL_RTT_MIN, COL_RTT_AVG,
		     COL_RTT_MAX, COL_IAT_MIN, COL_IAT_AVG, COL_IAT_MAX,
		     COL_DLY_MIN, COL_DLY_AVG, COL_DLY_MAX, COL_TCP_CWND,
		     COL_TCP_SSTH, COL_TCP_UACK, COL_TCP_SACK, COL_TCP_LOST,
		     COL_TCP_RETR, COL_TCP_TRET, COL_TCP_FACK, COL_TCP_REOR,
		     COL_TCP_BKOF, COL_TCP_RTT, COL_TCP_RTTVAR, COL_TCP_RTO,
		     COL_TCP_CA_STATE, COL_SMSS, COL_PMTU);
#ifdef DEBUG
	HIDE_COLUMNS(COL_STATUS);
#endif /* DEBUG */

	/* Set colon visibility according option */
	for (char *token = strtok(arg, ","); token;
	     token = strtok(NULL, ",")) {
		if (!strcmp(token, "interval")) {
			SHOW_COLUMNS(COL_BEGIN, COL_END);
		} else if (!strcmp(token, "through")) {
			SHOW_COLUMNS(COL_THROUGH);
		} else if (!strcmp(token, "transac")) {
			SHOW_COLUMNS(COL_TRANSAC);
		} else if (!strcmp(token, "blocks")) {
			SHOW_COLUMNS(COL_BLOCK_REQU, COL_BLOCK_RESP);
		} else if (!strcmp(token, "rtt")) {
			SHOW_COLUMNS(COL_RTT_MIN, COL_RTT_AVG, COL_RTT_MAX);
		} else if (!strcmp(token, "iat")) {
			SHOW_COLUMNS(COL_IAT_MIN, COL_IAT_AVG, COL_IAT_MAX);
		} else if (!strcmp(token, "delay")) {
			SHOW_COLUMNS(COL_DLY_MIN, COL_DLY_AVG, COL_DLY_MAX);
		} else if (!strcmp(token, "kernel")) {
			SHOW_COLUMNS(COL_TCP_CWND, COL_TCP_SSTH, COL_TCP_UACK,
				     COL_TCP_SACK, COL_TCP_LOST, COL_TCP_RETR,
				     COL_TCP_TRET, COL_TCP_FACK, COL_TCP_REOR,
				     COL_TCP_BKOF, COL_TCP_RTT, COL_TCP_RTTVAR,
				     COL_TCP_RTO, COL_TCP_CA_STATE, COL_SMSS,
				     COL_PMTU);
#ifdef DEBUG
		} else if (!strcmp(token, "status")) {
			SHOW_COLUMNS(COL_STATUS);
#endif /* DEBUG */
		} else {
			errx("malformed option '-c'");
			usage(EXIT_FAILURE);
		}
	}
}

static void parse_cmdline(int argc, char *argv[]) {
	int rc = 0;
	int cur_num_flows = 0;
	char *tok = NULL;
	int current_flow_ids[MAX_FLOWS];
	int max_flow_specifier = 0;
	int optint = 0;

	const struct ap_Option options[] = {
		{'c', "show-colon", ap_yes},
#ifdef DEBUG
		{'d', "debug", ap_no},
#endif /* DEBUG */
#ifdef HAVE_LIBPCAP
		{'e', "dump-prefix", ap_yes},
#endif /* HAVE_LIBPCAP */
		{'h', 0, ap_no},
		{HELP_OPTION, "help", ap_maybe},
		{'i', "report-interval", ap_yes},
		{LOG_FILE_OPTION, "log-file", ap_maybe},
		{'m', 0, ap_no},
		{'n', "flows", ap_yes},
		{'o', 0, ap_no},
		{'p', 0, ap_no},
		{'q', "quiet", ap_no},
		{'s', "tcp-stack", ap_yes},
		{'v', "version", ap_no},
		{'w', 0, ap_no},
		{'A', 0, ap_yes},
		{'B', 0, ap_yes},
		{'C', 0, ap_no},
		{'D', 0, ap_yes},
		{'E', 0, ap_no},
		{'F', 0, ap_yes},
		{'G', 0, ap_yes},
		{'H', 0, ap_yes},
		{'I', 0, ap_no},
		{'J', 0, ap_yes},
		{'L', 0, ap_no},
		{'M', 0, ap_yes},
		{'N', 0, ap_no},
		{'O', 0, ap_yes},
		{'P', 0, ap_yes},
		{'Q', 0, ap_no},
		{'R', 0, ap_yes},
		{'S', 0, ap_yes},
		{'T', 0, ap_yes},
		{'U', 0, ap_yes},
		{'W', 0, ap_yes},
		{'Y', 0, ap_yes},
		{0, 0, ap_no} 
	};

	struct Arg_parser parser;
	if (!ap_init(&parser, argc, (const char* const*) argv, options, 0))
		critx("could not allocate memory for option parser");
	if (ap_error(&parser)) { 
		errx(ap_error(&parser));
		usage(EXIT_FAILURE); 
	}

	/* if no option -F is given, configure all flows*/
	for (int i = 0; i < MAX_FLOWS; i++)
		current_flow_ids[i] = i;
	cur_num_flows = MAX_FLOWS;

	/* parse command line */
	for (int argind = 0; argind < ap_arguments(&parser); argind++) {
		const int code = ap_code(&parser, argind);
		char *arg = ap_argument(&parser, argind);

		switch (code) {
		case 0:
			errx("invalid argument: %s", arg);
			usage(EXIT_FAILURE);
		/* general options */
		case 'h':
			usage(EXIT_SUCCESS);
			break;
		case HELP_OPTION:
			if (!arg || !strlen(arg)) {
				usage(EXIT_SUCCESS);
			} else if (!strcmp(arg, "socket")) {
				usage_sockopt();
			} else if (!strcmp(arg, "traffic")) {
				usage_trafgenopt();
			} else {
				errx("invalid argument '%s' for '%s'", arg,
				     ap_opt_string(&parser, argind));
				usage(EXIT_FAILURE);
			}
			break;
		case 'v':
			fprintf(stderr, "%s version: %s\n", progname,
				FLOWGRIND_VERSION);
			exit(EXIT_SUCCESS);

		/* controller options */
		case 'c':
			parse_colon_option(arg);
			break;
		case 'd':
			increase_debuglevel();
			break;
#ifdef HAVE_LIBPCAP
		case 'e':
			copt.dump_prefix = arg;
			break;
#endif /* HAVE_LIBPCAP */
		case 'i':
			rc = sscanf(arg, "%lf", &copt.reporting_interval);
			if (rc != 1 || copt.reporting_interval <= 0) {
				errx("%s: reporting interval must be a "
				     "positive number (in seconds)", progname);
				usage(EXIT_FAILURE);
			}
			break;
		case LOG_FILE_OPTION:
			copt.log_to_file = true;
			if (arg)
				log_filename = strdup(arg);
			break;
		case 'm':
			copt.mbyte = true;
			column_info[COL_THROUGH].header.unit = " [MB/s]";
			break;
		case 'n':
<<<<<<< HEAD
			rc = sscanf(arg, "%hd", &copt.num_flows);
=======
			rc = sscanf(optarg, "%hu", &copt.num_flows);
>>>>>>> 5c033c1c
			if (rc != 1 || copt.num_flows > MAX_FLOWS) {
				errx("number of test flows must be within "
				     "[1..%d]", MAX_FLOWS);
				usage(EXIT_FAILURE);
			}
			break;
		case 'o':
			copt.clobber = true;
			break;
		case 'p':
			copt.symbolic = false;
			break;
		case 'q':
			copt.log_to_stdout = false;
			break;
		case 's':
			if (!strcmp(arg, "segment")) {
				copt.force_unit = SEGMENT_BASED;
			} else if (!strcmp(arg, "byte")) {
				copt.force_unit = BYTE_BASED;
			} else {
				errx("invalid argument '%s' for option '%s'", 
					arg, ap_opt_string(&parser, argind));
				usage(EXIT_FAILURE);
			}
		case 'w':
			copt.log_to_file = true;
			break;

		/* flow options w/o endpoint identifier */
		case 'F':
			cur_num_flows = 0;
			tok = strtok(arg, ",");
			while (tok) {
				rc = sscanf(tok, "%d", &optint);
				if (rc != 1) {
					errx("malformed flow specifier");
					usage(EXIT_FAILURE);
				}
				if (optint == -1) {
					/* all flows */
					for (int i = 0; i < MAX_FLOWS; i++)
						current_flow_ids[i] = i;
					cur_num_flows = MAX_FLOWS;
					break;
				} else {
					current_flow_ids[cur_num_flows++] = optint;
					ASSIGN_MAX(max_flow_specifier, optint);
					tok = strtok(NULL, ",");
				}
			}
			break;
		case 'E':
		case 'I':
		case 'J':
		case 'L':
		case 'N':
		case 'Q':
			for (int i = 0; i < cur_num_flows; i++)
				parse_flow_option(code, arg, current_flow_ids[i], 0);
			break;

		/* flow options w/ endpoint identifier */
		case 'G':
		case 'A':
		case 'B':
		case 'C':
		case 'D':
		case 'H':
		case 'O':
		case 'M':
		case 'P':
		case 'R':
		case 'S':
		case 'T':
		case 'U':
		case 'W':
		case 'Y':
			/* pre-parse flow option for endpoints */
			for (char *token = strtok(arg, ","); token; token = strtok(NULL, ",")) {

				char type = token[0];
				char* arg;

				if (token[1] == '=')
					arg = token + 2;
				else
					arg = token + 1;

				if (type != 's' && type != 'd' && type != 'b')  {
					errx("Invalid enpoint specifier in Option %s", ap_opt_string(&parser, argind));
					usage(EXIT_FAILURE);
				}

				for (int i = 0; i < cur_num_flows; i++) {
					if (type == 's' || type == 'b')
						parse_flow_option(code, arg, current_flow_ids[i], SOURCE);	
					if (type == 'd' || type == 'b')
						parse_flow_option(code, arg, current_flow_ids[i], DESTINATION);	
				}
			}
			break;

		/* unknown option or missing option-argument */
		default:
			errx("uncaught option: %s", arg);
			usage(EXIT_FAILURE);
			break;
		}
	}

	if (copt.num_flows <= max_flow_specifier) {
		errx("must not specify option for non-existing flow");
		usage(EXIT_FAILURE);
	}

#if 0
	/* Demonstration how to set arbitary socket options. Note that this is
	 * only intended for quickly testing new options without having to
	 * recompile and restart the daemons. To add support for a particular
	 * options in future flowgrind versions it's recommended to implement
	 * them like the other options supported by the -O argument.
	 */
	{
		assert(cflow[0].settings[SOURCE].num_extra_socket_options < MAX_EXTRA_SOCKET_OPTIONS);
		struct _extra_socket_options *option = &cflow[0].settings[SOURCE].extra_socket_options[cflow[0].settings[SOURCE].num_extra_socket_options++];
		int v;

		/* The value of the TCP_NODELAY constant gets passed to the daemons.
		 * If daemons use a different system, constants may be different. In this case use
		 * a value that matches the daemons'. */
		option->optname = TCP_NODELAY; /* or option->optname = 12345; as explained above */

		option->level = level_ipproto_tcp; /* See _extra_socket_option_level enum in common.h */

		/* Again, value needs to be of correct size for the daemons.
		 * Particular pitfalls can be differences in integer sizes or endianess.
		 */
		assert(sizeof(v) < MAX_EXTRA_SOCKET_OPTION_VALUE_LENGTH);
		option->optlen = sizeof(v);
		memcpy(option->optval, &v, sizeof(v));
	}
#endif

	for (int id = 0; id < copt.num_flows; id++) {
		cflow[id].settings[SOURCE].duration[READ] = cflow[id].settings[DESTINATION].duration[WRITE];
		cflow[id].settings[DESTINATION].duration[READ] = cflow[id].settings[SOURCE].duration[WRITE];
		cflow[id].settings[SOURCE].delay[READ] = cflow[id].settings[DESTINATION].delay[WRITE];
		cflow[id].settings[DESTINATION].delay[READ] = cflow[id].settings[SOURCE].delay[WRITE];

		for (unsigned i = 0; i < 2; i++) {
			/* Default to localhost, if no endpoints were set for a flow */
			if (!cflow[id].endpoint[i].daemon) {
				cflow[id].endpoint[i].daemon = get_daemon_by_url(
					"http://localhost:5999/RPC2", "localhost", DEFAULT_LISTEN_PORT);
			}
		}
	}

}

/**
 * Sanity checking flow options
 */
static void sanity_check(void) {

	bool sanity_err = false;

	for (int id = 0; id < copt.num_flows; id++) {
		DEBUG_MSG(LOG_WARNING, "sanity checking parameter set of flow %d.", id);
		if (cflow[id].settings[DESTINATION].duration[WRITE] > 0 &&
		    cflow[id].late_connect &&
		    cflow[id].settings[DESTINATION].delay[WRITE] <
		    cflow[id].settings[SOURCE].delay[WRITE]) {
			warnx("server flow %d starts earlier than client "
			      "flow while late connecting", id);
			sanity_err = true;
		}
		if (cflow[id].settings[SOURCE].delay[WRITE] > 0 &&
		    cflow[id].settings[SOURCE].duration[WRITE] == 0) {
			warnx("client flow %d has a delay but no runtime", id);
			sanity_err = true;
		}
		if (cflow[id].settings[DESTINATION].delay[WRITE] > 0 &&
		    cflow[id].settings[DESTINATION].duration[WRITE] == 0) {
			warnx("server flow %d has a delay but no runtime", id);
			sanity_err = true;
		}
		if (!cflow[id].settings[DESTINATION].duration[WRITE] &&
		    !cflow[id].settings[SOURCE].duration[WRITE]) {
			warnx("server and client flow have both zero runtime "
			      "for flow %d", id);
			sanity_err = true;
		}

		for (unsigned i = 0; i < 2; i++) {
			if (cflow[id].settings[i].flow_control && !cflow[id].settings[i].write_rate_str) {
				warnx("flow %d has flow control enabled but no "
				      "rate.", id);
				sanity_err = true;
			}

			if (cflow[id].settings[i].write_rate && cflow[id].settings[i].write_rate /
				cflow[id].settings[i].maximum_block_size < 1) {
				warnx("client block size for flow %u is too big for "
				      "specified rate", id);
				sanity_err = true;
			}
		}
		DEBUG_MSG(LOG_WARNING, "sanity check parameter set of flow %d. completed", id);
	}

	if (sanity_err) {
#ifdef DEBUG
		DEBUG_MSG(LOG_ERR, "Skipping errors discovered by sanity checks.");
#else
		usage(EXIT_FAILURE);
#endif /* DEBUG */
	}
}

int main(int argc, char *argv[])
{
	struct sigaction sa;
	sa.sa_handler = sighandler;
	sa.sa_flags = 0;
	sigemptyset (&sa.sa_mask);
	if (sigaction(SIGINT, &sa, NULL))
		critx("could not set handler for SIGINT");

	xmlrpc_client *rpc_client = 0;
	xmlrpc_env_init(&rpc_env);
	xmlrpc_client_setup_global_const(&rpc_env);

	set_progname(argv[0]);
	init_controller_options();
	init_flow_options();
	parse_cmdline(argc, argv);
	sanity_check();
	open_logfile();
	prepare_xmlrpc_client(&rpc_client);

	DEBUG_MSG(LOG_WARNING, "check flowgrindds versions");
	if (!sigint_caught)
		check_version(rpc_client);

	DEBUG_MSG(LOG_WARNING, "check if flowgrindds are idle");
	if (!sigint_caught)
		check_idle(rpc_client);

	DEBUG_MSG(LOG_WARNING, "prepare flows");
	if (!sigint_caught)
		prepare_grinding(rpc_client);

	DEBUG_MSG(LOG_WARNING, "start flows");
	if (!sigint_caught)
		grind_flows(rpc_client);

	DEBUG_MSG(LOG_WARNING, "close flows");
	close_flows();

	DEBUG_MSG(LOG_WARNING, "report final");
	fetch_reports(rpc_client);
	report_final();

	close_logfile();

	xmlrpc_client_destroy(rpc_client);
	xmlrpc_env_clean(&rpc_env);

	xmlrpc_client_teardown_global_const();

	DEBUG_MSG(LOG_WARNING, "bye");
}<|MERGE_RESOLUTION|>--- conflicted
+++ resolved
@@ -2639,11 +2639,7 @@
 			column_info[COL_THROUGH].header.unit = " [MB/s]";
 			break;
 		case 'n':
-<<<<<<< HEAD
 			rc = sscanf(arg, "%hd", &copt.num_flows);
-=======
-			rc = sscanf(optarg, "%hu", &copt.num_flows);
->>>>>>> 5c033c1c
 			if (rc != 1 || copt.num_flows > MAX_FLOWS) {
 				errx("number of test flows must be within "
 				     "[1..%d]", MAX_FLOWS);
