/**
 * @file fg_affinity.c
 * @brief CPU affinity routines used by Flowgrind
 */

/*
 * Copyright (C) 2014 Alexander Zimmermann <alexander.zimmermann@netapp.com>
 *
 * This file is part of Flowgrind.
 *
 * Flowgrind is free software: you can redistribute it and/or modify
 * it under the terms of the GNU General Public License as published by
 * the Free Software Foundation, either version 3 of the License, or
 * (at your option) any later version.
 *
 * Flowgrind is distributed in the hope that it will be useful,
 * but WITHOUT ANY WARRANTY; without even the implied warranty of
 * MERCHANTABILITY or FITNESS FOR A PARTICULAR PURPOSE.  See the
 * GNU General Public License for more details.
 *
 * You should have received a copy of the GNU General Public License
 * along with Flowgrind.  If not, see <http://www.gnu.org/licenses/>.
 *
 */

#ifdef HAVE_CONFIG_H
#include "config.h"
#endif /* HAVE_CONFIG_H */

#ifdef HAVE_PTHREAD_NP_H
#include <pthread_np.h>
#endif /* HAVE_PTHREAD_NP */

#ifdef HAVE_SYS_CPUSET_H 
#include <sys/param.h>
#include <sys/cpuset.h>
#endif /* HAVE_SYS_CPUSET */

/* OS X hasn't defined pthread_[set|get]affinity_np */
#if !defined(HAVE_PTHREAD_AFFINITY_NP) && defined HAVE_THREAD_POLICY
#include <mach/mach.h>
#include <mach/thread_policy.h>
#endif /* !defined(HAVE_PTHREAD_AFFINITY_NP) && defined HAVE_THREAD_POLICY */

#include <stdbool.h>
#include <errno.h>
#include <unistd.h>

#include "fg_affinity.h"

<<<<<<< HEAD
#ifdef HAVE_CPUSET_T
/** FreeBSD defines cpuset_t instead of cpu_set_t  */
=======
#if (!(HAVE_CPU_SET_T) && HAVE_CPUSET_T)
/** FreeBSD defines cpuset_t instead of cpu_set_t. Note kFreeBSD defines both */
>>>>>>> b12be836
typedef cpuset_t cpu_set_t;
#endif /* HAVE_CPUSET_T */

int get_ncores(enum ncore_query query)
{
	switch (query) {
	case NCORE_CONFIG:
		/* processors configured */
		return (int)sysconf(_SC_NPROCESSORS_CONF);
		break;
	case NCORE_CURRENT:
		/* processors available */
		return (int)sysconf(_SC_NPROCESSORS_ONLN);
		break;
	default:
		errno = EINVAL;
		return -1;
	}
}

/* Linux and FreeBSD have pthread_[set|get]affinity_np */
#if defined HAVE_PTHREAD_AFFINITY_NP
int pthread_setaffinity(pthread_t thread, unsigned int core)
{
	cpu_set_t cpuset;
	CPU_ZERO(&cpuset);
	CPU_SET(core, &cpuset);

	int rc = pthread_setaffinity_np(thread, sizeof(cpu_set_t), &cpuset);
	return (rc == 0 ? 0 : -1);
}

int pthread_getaffinity(pthread_t thread, unsigned int *core)
{
	cpu_set_t cpuset;
	int rc = pthread_getaffinity_np(thread, sizeof(cpu_set_t), &cpuset);
	if (rc)
		return -1;

	/* If the cpuset contains only one CPU, then that's the answer. For
	 * all other cpuset contents, we treat the binding as unknown */
	core = NULL;
	bool core_found = false;
	for (unsigned int i = 0; i < CPU_SETSIZE; i++) {
		if (CPU_ISSET(i, &cpuset)) {
			if (!core_found) {
				core_found = true;
				*core = i;
			} else {
				core_found = false;
				core = NULL;
				break;
			}
		}
	}

	return (core_found ? 0 : -1);
}
/* OS X hasn't defined pthread_[set|get]affinity_np */
#elif defined HAVE_THREAD_POLICY
int pthread_setaffinity(pthread_t thread, unsigned int core)
{
	/* Convert pthread ID */
	mach_port_t mach_thread = pthread_mach_thread_np(thread);
	/* core + 1 to avoid using THREAD_AFFINITY_TAG_NULL */
	thread_affinity_policy_data_t policy = { core + 1 };

	kern_return_t rc = thread_policy_set(mach_thread,
					     THREAD_AFFINITY_POLICY,
					     (thread_policy_t) &policy,
					     THREAD_AFFINITY_POLICY_COUNT);

	return (rc == KERN_SUCCESS ? 0 : -1);
}

int pthread_getaffinity(pthread_t thread, unsigned int *core)
{
	/* Convert pthread ID */
	mach_port_t mach_thread = pthread_mach_thread_np(thread);
	thread_affinity_policy_data_t policy;
	mach_msg_type_number_t count = THREAD_AFFINITY_POLICY_COUNT;
	boolean_t get_default = FALSE;

	kern_return_t rc = thread_policy_get(mach_thread,
					     THREAD_AFFINITY_POLICY,
					     (thread_policy_t) &policy, &count,
					     &get_default);
	*core = (unsigned int)policy.affinity_tag;

	return (rc == KERN_SUCCESS ? 0 : -1);
}
#endif /* HAVE_PTHREAD_AFFINITY_NP */<|MERGE_RESOLUTION|>--- conflicted
+++ resolved
@@ -48,13 +48,8 @@
 
 #include "fg_affinity.h"
 
-<<<<<<< HEAD
-#ifdef HAVE_CPUSET_T
-/** FreeBSD defines cpuset_t instead of cpu_set_t  */
-=======
 #if (!(HAVE_CPU_SET_T) && HAVE_CPUSET_T)
 /** FreeBSD defines cpuset_t instead of cpu_set_t. Note kFreeBSD defines both */
->>>>>>> b12be836
 typedef cpuset_t cpu_set_t;
 #endif /* HAVE_CPUSET_T */
 
